--- conflicted
+++ resolved
@@ -61,10 +61,6 @@
 if(NOT TILEDB_DISABLE_TESTING)
   set(CI_TESTS ${CMAKE_SOURCE_DIR}/examples/run_examples.sh)
   add_test(NAME ci_tests COMMAND ${CI_TESTS})
-<<<<<<< HEAD
-  add_custom_target(ci_tests COMMAND touch ${CI_TESTS} DEPENDS examples)
-=======
   add_custom_target(ci_tests COMMAND ${CI_TESTS} DEPENDS examples)
->>>>>>> 767fb25d
   add_dependencies(tests ci_tests)
 endif()