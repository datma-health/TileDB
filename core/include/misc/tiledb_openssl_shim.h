--- conflicted
+++ resolved
@@ -84,11 +84,16 @@
   unsigned int num, md_len;
 } SHA256_CTX;
 
+
+
 int __attribute__((weak)) SHA256_Init(SHA256_CTX *c);
 int __attribute__((weak)) SHA256_Update(SHA256_CTX *c, const void*, size_t);
 int __attribute__((weak)) SHA256_Final(unsigned char *md, SHA256_CTX *c);
 
+
+
 // OpenSSL 3 prototypes - see evp.h
+
 #define OSSL_ALG_PARAM_DIGEST       "digest"    /* utf8_string */
 #define OSSL_MAC_PARAM_DIGEST           OSSL_ALG_PARAM_DIGEST     /* utf8 string */
 #define OPENSSL_INIT_LOAD_CRYPTO_STRINGS    0x00000002L
@@ -109,22 +114,6 @@
     OPENSSL_init_crypto(OPENSSL_INIT_ADD_ALL_CIPHERS \
     | OPENSSL_INIT_ADD_ALL_DIGESTS, NULL)
 
-typedef struct evp_mac_st EVP_MAC;
-typedef struct evp_mac_ctx_st EVP_MAC_CTX;
-typedef struct ossl_lib_ctx_st OSSL_LIB_CTX;
-typedef struct evp_cipher_st EVP_CIPHER;
-typedef struct evp_cipher_ctx_st EVP_CIPHER_CTX;
-typedef struct ossl_param_st OSSL_PARAM;
-typedef struct ossl_init_settings_st OPENSSL_INIT_SETTINGS;
-
-<<<<<<< HEAD
-EVP_MAC* __attribute__((weak)) EVP_MAC_fetch(OSSL_LIB_CTX*, const char*, const char*);
-EVP_MAC_CTX* __attribute__((weak)) EVP_MAC_CTX_new(EVP_MAC*);
-void __attribute__((weak)) EVP_MAC_CTX_free(EVP_MAC_CTX*);
-void __attribute__((weak)) EVP_MAC_free(EVP_MAC *mac);
-=======
->>>>>>> b6b63522
-
 // See params.h and types.h
 struct ossl_param_st {
   const char* key;        /* the name of the parameter */
@@ -134,14 +123,27 @@
   size_t return_size;     /* returned content size */
 };
 
-<<<<<<< HEAD
+typedef struct evp_mac_st EVP_MAC;
+typedef struct evp_mac_ctx_st EVP_MAC_CTX;
+typedef struct ossl_lib_ctx_st OSSL_LIB_CTX;
+typedef struct evp_cipher_st EVP_CIPHER;
+typedef struct evp_cipher_ctx_st EVP_CIPHER_CTX;
+typedef struct ossl_param_st OSSL_PARAM;
+typedef struct ossl_init_settings_st OPENSSL_INIT_SETTINGS;
+
+EVP_MAC* __attribute__((weak)) EVP_MAC_fetch(OSSL_LIB_CTX*, const char*, const char*);
+EVP_MAC_CTX* __attribute__((weak)) EVP_MAC_CTX_new(EVP_MAC*);
+void __attribute__((weak)) EVP_MAC_CTX_free(EVP_MAC_CTX*);
+void __attribute__((weak)) EVP_MAC_free(EVP_MAC *mac);
+
 OSSL_PARAM __attribute__((weak)) OSSL_PARAM_construct_utf8_string(const char*, char*, size_t);
 OSSL_PARAM __attribute__((weak)) OSSL_PARAM_construct_end(void);
-=======
->>>>>>> b6b63522
 
 int __attribute__((weak)) EVP_MAC_init(EVP_MAC_CTX*, const unsigned char*, size_t, const OSSL_PARAM[]);
 
+int __attribute__((weak)) EVP_MAC_update(EVP_MAC_CTX*, const unsigned char*, size_t);
+int __attribute__((weak)) EVP_MAC_final(EVP_MAC_CTX*, unsigned char*, size_t*, size_t);
+int __attribute__((weak)) EVP_MD_get_size(const EVP_MD*);
 int __attribute__((weak)) EVP_MD_size(const EVP_MD*);
 
 int __attribute__((weak)) EVP_DigestInit_ex(EVP_MD_CTX*, const EVP_MD*, ENGINE*);
@@ -193,36 +195,6 @@
 __attribute__((weak)) int RAND_poll(void);
 __attribute__((weak)) int RAND_bytes(unsigned char *buf, int num);
 
-//Apple's linker looks for below functions, prepended with _
-#ifdef __APPLE__
-  EVP_MAC* __attribute__((weak))
-      _EVP_MAC_fetch(OSSL_LIB_CTX*, const char*, const char*);
-  EVP_MAC_CTX* __attribute__((weak)) _EVP_MAC_CTX_new(EVP_MAC*);
-  void __attribute__((weak)) _EVP_MAC_CTX_free(EVP_MAC_CTX*);
-  void __attribute__((weak)) _EVP_MAC_free(EVP_MAC *mac);
-  int __attribute__((weak)) _EVP_MAC_update(EVP_MAC_CTX*, const unsigned char*, size_t);
-  int __attribute__((weak)) _EVP_MAC_final(EVP_MAC_CTX*, unsigned char*, size_t*, size_t);
-  //Below one is required for ossl3
-  int __attribute__((weak))  EVP_MD_get_size(const EVP_MD*);
-  int __attribute__((weak)) _EVP_MD_get_size(const EVP_MD*);
-  OSSL_PARAM __attribute__((weak))
-      _OSSL_PARAM_construct_utf8_string(const char*, char*, size_t);
-  OSSL_PARAM __attribute__((weak)) _OSSL_PARAM_construct_end(void);
-#else
-  EVP_MAC* __attribute__((weak))
-      EVP_MAC_fetch(OSSL_LIB_CTX*, const char*, const char*);
-  EVP_MAC_CTX* __attribute__((weak)) EVP_MAC_CTX_new(EVP_MAC*);
-  void __attribute__((weak)) EVP_MAC_CTX_free(EVP_MAC_CTX*);
-  void __attribute__((weak)) EVP_MAC_free(EVP_MAC *mac);
-  int __attribute__((weak)) EVP_MAC_update(EVP_MAC_CTX*, const unsigned char*, size_t);
-  int __attribute__((weak)) EVP_MAC_final(EVP_MAC_CTX*, unsigned char*, size_t*, size_t);
-  int __attribute__((weak)) EVP_MD_get_size(const EVP_MD*);
-  OSSL_PARAM __attribute__((weak))
-      OSSL_PARAM_construct_utf8_string(const char*, char*, size_t);
-  OSSL_PARAM __attribute__((weak)) OSSL_PARAM_construct_end(void);
-
-#endif
-
 #ifdef __cplusplus
 }
 #endif