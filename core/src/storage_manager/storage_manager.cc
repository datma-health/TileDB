--- conflicted
+++ resolved
@@ -1589,11 +1589,7 @@
 
   // Create consolidation lock file if necessary
   if (!fs_->is_file(filename)) {
-<<<<<<< HEAD
-    if (!consolidation_filelock_create(array_name_real)) {
-=======
     if (consolidation_filelock_create(array_name_real)) {
->>>>>>> 767fb25d
       return TILEDB_SM_ERR;
     }
   }
