/**
 * @file   test_posixfs.cc
 *
 * @section LICENSE
 *
 * The MIT License
 *
 * @copyright Copyright (c) 2018-2019 Omics Data Automation, Inc.
 *
 * Permission is hereby granted, free of charge, to any person obtaining a copy
 * of this software and associated documentation files (the "Software"), to deal
 * in the Software without restriction, including without limitation the rights
 * to use, copy, modify, merge, publish, distribute, sublicense, and/or sell
 * copies of the Software, and to permit persons to whom the Software is
 * furnished to do so, subject to the following conditions:
 *
 * The above copyright notice and this permission notice shall be included in
 * all copies or substantial portions of the Software.
 *
 * THE SOFTWARE IS PROVIDED "AS IS", WITHOUT WARRANTY OF ANY KIND, EXPRESS OR
 * IMPLIED, INCLUDING BUT NOT LIMITED TO THE WARRANTIES OF MERCHANTABILITY,
 * FITNESS FOR A PARTICULAR PURPOSE AND NONINFRINGEMENT. IN NO EVENT SHALL THE
 * AUTHORS OR COPYRIGHT HOLDERS BE LIABLE FOR ANY CLAIM, DAMAGES OR OTHER
 * LIABILITY, WHETHER IN AN ACTION OF CONTRACT, TORT OR OTHERWISE, ARISING FROM,
 * OUT OF OR IN CONNECTION WITH THE SOFTWARE OR THE USE OR OTHER DEALINGS IN
 * THE SOFTWARE.
 * 
 * @section DESCRIPTION
 *
 * Tests for the PosixFS class
 */

#include "catch.h"
#include "buffer.h"
#include "storage_posixfs.h"
#include "utils.h"

#include <sys/types.h>
#include <sys/stat.h>
#include <fcntl.h>

#include <cctype>
#include <cstdio>
#include <string>
#include <thread>
<<<<<<< HEAD

#ifdef HAVE_OPENMP
  #include <omp.h>
#endif
=======
#include <unistd.h>
>>>>>>> bfbbce72

class PosixFSTestFixture {
 protected:
  PosixFS fs;
<<<<<<< HEAD
  TempDir *td;
  std::string test_dir;

  PosixFSTestFixture() {
    td = new TempDir();
    CHECK(fs.is_dir(td->get_temp_dir()));
    test_dir = td->get_temp_dir()+"/test_posixfs_dir";
    CHECK(fs.locking_support());
  }

  ~PosixFSTestFixture() {
    delete td;
=======
  std::string test_dir = "test_posixfs_";

  void remove_test_dir(std::string dir) {
    std::string command = "rm -rf ";
    command.append(dir);
    system(command.c_str());
  }

  PosixFSTestFixture() {
    remove_test_dir(test_dir + "*");
    if (getenv( "TILEDB_DISABLE_FILE_LOCKING")) {
      unsetenv( "TILEDB_DISABLE_FILE_LOCKING");
    }
    REQUIRE(fs.locking_support());
  }

  ~PosixFSTestFixture() {
    remove_test_dir(test_dir);
>>>>>>> bfbbce72
  }
 };

TEST_CASE_METHOD(PosixFSTestFixture, "Test PosixFS cwd", "[cwd]") {
  REQUIRE(fs.current_dir().length() > 0);
  REQUIRE(fs.is_dir(fs.current_dir()));
  REQUIRE(!fs.is_file(fs.current_dir()));
  REQUIRE(fs.real_dir(fs.current_dir()).length() > 0);
}

TEST_CASE_METHOD(PosixFSTestFixture, "Test PosixFS real_dir", "[real_dir]") {
  CHECK(fs.real_dir("").compare(fs.current_dir()) == 0);
  CHECK(fs.real_dir(".").compare(fs.current_dir()) == 0);
  CHECK(fs.real_dir("./").compare(fs.current_dir()) == 0);
  CHECK(fs.real_dir("./foo").compare(fs.current_dir()+"/foo") == 0);
  CHECK(fs.real_dir("/").compare("/") == 0);
  CHECK(fs.real_dir("~").compare(getenv("HOME")) == 0);
  CHECK(fs.real_dir("~/foo").compare(std::string(getenv("HOME"))+"/foo") == 0);
  CHECK(fs.real_dir("/tmp").compare("/tmp") == 0);
  CHECK(fs.real_dir("/tmp/./xxx").compare("/tmp/xxx") == 0);
  CHECK(fs.real_dir("/tmp//xxx").compare("/tmp/xxx") == 0);
  CHECK(fs.real_dir("/tmp/../xxx").compare("/xxx") == 0);
  CHECK(fs.real_dir("xxx").compare(fs.current_dir()+"/xxx") == 0);
}

TEST_CASE_METHOD(PosixFSTestFixture, "Test PosixFS dir", "[dir]") {
  test_dir += "dir";
  CHECK_RC(fs.create_dir(test_dir), TILEDB_FS_OK);
  CHECK(fs.is_dir(test_dir));
  CHECK(!fs.is_file(test_dir));
  CHECK_RC(fs.create_dir(test_dir), TILEDB_FS_ERR); // Dir already exists
  CHECK_RC(fs.create_dir("/non-existent-dir/foo"), TILEDB_FS_ERR);
  CHECK_RC(fs.create_file(test_dir, O_WRONLY|O_CREAT,  S_IRWXU), TILEDB_FS_ERR);
  CHECK_RC(fs.create_file(fs.real_dir(test_dir), O_WRONLY|O_CREAT,  S_IRWXU), TILEDB_FS_ERR);
  CHECK(fs.file_size(test_dir) == TILEDB_FS_ERR);
  CHECK(fs.get_dirs(".").size() > 0);
  CHECK(fs.get_dirs(test_dir).size() == 0);
  CHECK(fs.get_dirs("non-existent-dir").size() == 0);

  std::string new_dir = test_dir+"-new";
  CHECK_RC(fs.move_path(test_dir, new_dir), TILEDB_FS_OK);
  CHECK(fs.is_dir(new_dir));
  CHECK(!fs.is_dir(test_dir));
  CHECK_RC(fs.move_path(new_dir, test_dir), TILEDB_FS_OK);
  CHECK(!fs.is_dir(new_dir));
  CHECK(fs.is_dir(test_dir));
  CHECK_RC(fs.move_path("non-existent-dir", new_dir), TILEDB_FS_ERR);
  CHECK_RC(fs.move_path(test_dir, test_dir), TILEDB_FS_OK);
  CHECK(fs.is_dir(test_dir));

  CHECK_RC(fs.sync_path(test_dir), TILEDB_FS_OK);
  CHECK_RC(fs.sync_path("non-existent-dir"), TILEDB_FS_OK);

  CHECK_RC(fs.delete_dir(test_dir), TILEDB_FS_OK);
  CHECK_RC(fs.delete_dir("non-existent-dir"), TILEDB_FS_ERR);
}

TEST_CASE_METHOD(PosixFSTestFixture, "Test PosixFS file", "[file]") {
  test_dir += "file";
  CHECK_RC(fs.create_dir(test_dir), 0);
  REQUIRE(fs.is_dir(test_dir));
  CHECK_RC(fs.create_file(test_dir+"/foo", O_WRONLY|O_CREAT,  S_IRWXU), TILEDB_FS_OK);
  CHECK(fs.is_file(test_dir+"/foo"));
  CHECK(!fs.is_dir(test_dir+"/foo"));
  CHECK(fs.file_size(test_dir+"/foo") == 0);
  CHECK(fs.file_size(test_dir+"/foo1") == TILEDB_FS_ERR);
  CHECK(fs.get_files(".").size() > 0);
  CHECK(fs.get_files(test_dir).size() == 1);
  CHECK(fs.get_files("non-existent-dir").size() == 0);

  CHECK_RC(fs.move_path(test_dir+"/foo", test_dir+"/foo2"), TILEDB_FS_OK);
  CHECK(fs.is_file(test_dir+"/foo2"));
  CHECK(!fs.is_file(test_dir+"/foo"));
  CHECK_RC(fs.move_path(test_dir+"/foo2", test_dir+"/foo"), TILEDB_FS_OK);
  CHECK(!fs.is_file(test_dir+"/foo2"));
  CHECK(fs.is_file(test_dir+"/foo"));
  CHECK_RC(fs.move_path(test_dir+"/foo", test_dir+"/foo"), TILEDB_FS_OK);
  CHECK(fs.is_file(test_dir+"/foo"));

  CHECK_RC(fs.sync_path(test_dir+"/foo"), TILEDB_FS_OK);
  CHECK_RC(fs.sync_path(test_dir), TILEDB_FS_OK);

  CHECK_RC(fs.delete_file(test_dir+"/foo"), TILEDB_FS_OK);
  CHECK_RC(fs.delete_file(test_dir+"/foo1"), TILEDB_FS_ERR);
}

TEST_CASE_METHOD(PosixFSTestFixture, "Test PosixFS read/write file", "[read-write]") {
  test_dir += "read_write";
  CHECK_RC(fs.create_dir(test_dir), TILEDB_FS_OK);
  REQUIRE(fs.is_dir(test_dir));
  CHECK_RC(fs.write_to_file(test_dir+"/foo", "hello", 5), TILEDB_FS_OK);
  REQUIRE(fs.is_file(test_dir+"/foo"));
  CHECK(fs.file_size(test_dir+"/foo") == 5);

  void *buffer = malloc(20);
  CHECK_RC(fs.read_from_file(test_dir+"/foo", 0, buffer, 0), TILEDB_FS_OK);
  CHECK_RC(fs.read_from_file(test_dir+"/foo", 0, buffer, 2), TILEDB_FS_OK);
  CHECK_RC(fs.read_from_file(test_dir+"/foo", 0, buffer, 5), TILEDB_FS_OK);
  CHECK_RC(fs.read_from_file(test_dir+"/foo", 0, buffer, 6), TILEDB_FS_ERR);
  CHECK_RC(fs.read_from_file(test_dir+"/foo", 3, buffer, 2), TILEDB_FS_OK);
  CHECK_RC(fs.read_from_file(test_dir+"/foo", 3, buffer, 6), TILEDB_FS_ERR);
  CHECK_RC(fs.read_from_file(test_dir+"/foo", 6, buffer, 2), TILEDB_FS_ERR);

  CHECK_RC(fs.write_to_file(test_dir+"/foo", "hello", 5), TILEDB_FS_OK);
  CHECK(fs.file_size(test_dir+"/foo") == 10);
  CHECK_RC(fs.close_file(test_dir+"/foo"), TILEDB_FS_OK); // NOP when there is no locking support

  CHECK_RC(fs.sync_path(test_dir+"/foo"), TILEDB_FS_OK);
  CHECK_RC(fs.delete_file(test_dir+"/foo"), TILEDB_FS_OK);

  CHECK_RC(fs.sync_path(test_dir), TILEDB_FS_OK);

  CHECK_RC(fs.read_from_file("non-existent-dir/foo", 0, buffer, 5), TILEDB_FS_ERR);
  CHECK_RC(fs.write_to_file("non-existent-dir/foo", "hello", 5), TILEDB_FS_ERR);
  CHECK_RC(fs.close_file("non-existent-dir/foo"), TILEDB_FS_OK); // NOP when there is no locking support

  free(buffer);
}

TEST_CASE_METHOD(PosixFSTestFixture, "Test PosixFS large read/write file", "[read-write-large]") {
  test_dir += "read_write_large";
  size_t size = ((size_t)TILEDB_UT_MAX_WRITE_COUNT)*4;
  void *buffer = malloc(size);
  if (buffer) {
    memset(buffer, 'B', size);
    REQUIRE(fs.create_dir(test_dir) == TILEDB_FS_OK);
    CHECK_RC(fs.write_to_file(test_dir+"/foo", buffer, size), TILEDB_FS_OK);
    CHECK(fs.file_size(test_dir+"/foo") == size);

    void *buffer1 = malloc(size);
    if (buffer1) {
      memset(buffer1, 0, size);
      CHECK_RC(fs.read_from_file(test_dir+"/foo", 0, buffer1, size), TILEDB_FS_OK);

      CHECK(memcmp(buffer, buffer1, size) == 0);

      free(buffer1);
    }
    free(buffer);
  }
}

TEST_CASE_METHOD(PosixFSTestFixture, "Test PosixFS parallel operations", "[parallel]") {
  test_dir += "parallel";
  REQUIRE(fs.create_dir(test_dir) == TILEDB_FS_OK);

  bool complete = true;
  uint iterations = 4;

  #pragma omp parallel for
  for (uint i=0; i<iterations; i++) {
    std::string filename = test_dir+"/foo"+std::to_string(i);

    for (auto j=0; j<2; j++) {
      size_t size = TILEDB_UT_MAX_WRITE_COUNT;
      void *buffer = malloc(size);
      if (buffer) {
	memset(buffer, 'X', size);
	CHECK_RC(fs.write_to_file(filename, buffer, size), TILEDB_FS_OK);
	free(buffer);
      } else {
	complete = false;
      }
    }
  }

  CHECK_RC(fs.sync_path(test_dir), TILEDB_FS_OK);
  CHECK_RC(fs.move_path(test_dir, test_dir+"new"), TILEDB_FS_OK);
  CHECK(fs.is_dir(test_dir+"new"));

  if (complete) {
    #pragma omp parallel for
    for (uint i=0; i<iterations; i++) {
      std::string filename = test_dir+"new/foo"+std::to_string(i);
      CHECK(fs.is_file(filename));
      CHECK(fs.file_size(filename) == ((size_t)TILEDB_UT_MAX_WRITE_COUNT)*2);
    }
  }

  CHECK_RC(fs.delete_dir(test_dir+"new"), TILEDB_FS_OK);
}

void test_locking_support(const std::string& disable_file_locking_value) {
  std::string disable_file_locking_env = "TILEDB_DISABLE_FILE_LOCKING="+disable_file_locking_value;
  CHECK(putenv(const_cast<char *>(disable_file_locking_env.c_str())) == 0);
  const char *value = disable_file_locking_value.c_str();
  const char *env_value = getenv("TILEDB_DISABLE_FILE_LOCKING");
  REQUIRE(env_value != NULL);
  CHECK(strcmp(value, env_value) == 0);
  PosixFS fs;
  if (strcasecmp(value, "true") == 0 || strcmp(value, "1") == 0) {
    CHECK(!fs.locking_support());
  } else {
    CHECK(fs.locking_support());
  }
}

TEST_CASE("Test locking support", "[locking_support]") {
  test_locking_support("True");
  test_locking_support("true");
  test_locking_support("TRUE");
  test_locking_support("1");
  test_locking_support("0");
  test_locking_support("False");
  test_locking_support("false");
  test_locking_support("FALSE");
  test_locking_support("Gibberish");
}

void set_disable_file_locking() {
  std::string disable_file_locking_env = "TILEDB_DISABLE_FILE_LOCKING=1";
  CHECK(putenv(const_cast<char *>(disable_file_locking_env.c_str())) == 0);
  const char *env_value = getenv("TILEDB_DISABLE_FILE_LOCKING");
  REQUIRE(env_value != NULL);
  REQUIRE(strcmp(env_value, "1") == 0);

  PosixFS fs;
  REQUIRE(!fs.locking_support());
}

void unset_disable_file_locking() {
  std::string disable_file_locking_env = "TILEDB_DISABLE_FILE_LOCKING";
  CHECK_RC(unsetenv("TILEDB_DISABLE_FILE_LOCKING"), 0);
  const char *env_value = getenv("TILEDB_DISABLE_FILE_LOCKING");
  REQUIRE(env_value == NULL);

  PosixFS fs;
  REQUIRE(fs.locking_support());
}

TEST_CASE("Test writing with locking support that keeps file descriptors open for write until explicitly closed", "[write_without_lock_support]") {
  set_disable_file_locking();

  PosixFS fs;
  REQUIRE(!fs.locking_support());

  std::string test_dir = "test_posixfs_dir_locking";
  if (fs.is_dir(test_dir)) {
    REQUIRE(fs.delete_dir(test_dir) == TILEDB_OK);
  }
  CHECK_RC(fs.create_dir(test_dir), 0);
  REQUIRE(fs.is_dir(test_dir));
  CHECK_RC(fs.write_to_file(test_dir+"/foo", "hello", 6), TILEDB_FS_OK);
  REQUIRE(fs.is_file(test_dir+"/foo"));
  CHECK(fs.file_size(test_dir+"/foo") == 6);
  void *buffer = malloc(20);
  CHECK_RC(fs.read_from_file(test_dir+"/foo", 0, buffer, 6), TILEDB_FS_ERR); // No simultaneous read/write allowed on open files
  CHECK_RC(fs.sync_path(test_dir+"/foo"), TILEDB_FS_OK);
  CHECK_RC(fs.close_file(test_dir+"/foo"), TILEDB_FS_OK);
  CHECK_RC(fs.read_from_file(test_dir+"/foo", 0, buffer, 6), TILEDB_FS_OK);
  char *buffer_str = (char *)buffer;
  CHECK(strlen(buffer_str) == 5);
  CHECK(strcmp(buffer_str, "hello") == 0);

  CHECK_RC(fs.delete_file(test_dir+"/foo"), TILEDB_FS_OK);
  REQUIRE(!fs.is_file(test_dir+"/foo"));

  // Test multiple writes
  int n_iter = 2;
  for (int i=0; i<n_iter; i++) {
    CHECK_RC(fs.write_to_file(test_dir+"/foo", "hello", 6), TILEDB_FS_OK);
    REQUIRE(fs.is_file(test_dir+"/foo"));
    CHECK(fs.file_size(test_dir+"/foo") == 6*(i+1));
  }
  CHECK_RC(fs.close_file(test_dir+"/foo"), TILEDB_FS_OK);

  PosixFS fs1;
  
  buffer = realloc(buffer, 6*n_iter);
  CHECK_RC(fs1.read_from_file(test_dir+"/foo", 0, buffer, 6*n_iter), TILEDB_FS_OK);
  CHECK(fs1.file_size(test_dir+"/foo") == 6*n_iter);
  CHECK_RC(fs1.delete_file(test_dir+"/foo"), TILEDB_FS_OK);
  
  // Try closing non-existent file
  REQUIRE(!fs1.is_file(test_dir+"/foo"));
  CHECK_RC(fs1.close_file(test_dir+"/foo"), TILEDB_FS_OK);

  CHECK_RC(fs1.delete_dir(test_dir), TILEDB_FS_OK);

  free(buffer);
}


TEST_CASE("Test reading/writing with TILEDB_DISABLE_FILE_LOCKING set for write and unset for read", "[write_disable_fl_set_write_unset_read]") {
  set_disable_file_locking();
   
  PosixFS fs;
  REQUIRE(!fs.locking_support());

  std::string test_dir = "test_dir_locking1";
  if (fs.is_dir(test_dir)) {
    REQUIRE(fs.delete_dir(test_dir) == TILEDB_OK);
  }
  CHECK_RC(fs.create_dir(test_dir), 0);
  REQUIRE(fs.is_dir(test_dir));

  // Perform some writes and close the file
  int n_iter = 2;
  for (int i=0; i<n_iter; i++) {
    CHECK_RC(fs.write_to_file(test_dir+"/foo", "hello", 6), TILEDB_FS_OK);
    REQUIRE(fs.is_file(test_dir+"/foo"));
    CHECK(fs.file_size(test_dir+"/foo") == 6*(i+1));
  }
  CHECK_RC(fs.close_file(test_dir+"/foo"), TILEDB_FS_OK);

  unset_disable_file_locking();
  PosixFS fs1;
  
  void *buffer = malloc(6*n_iter);
  CHECK_RC(fs1.read_from_file(test_dir+"/foo", 0, buffer, 6*n_iter), TILEDB_FS_OK);
  CHECK(fs1.file_size(test_dir+"/foo") == 6*n_iter);
  CHECK_RC(fs1.delete_file(test_dir+"/foo"), TILEDB_FS_OK);
  
  // Try closing non-existent file
  REQUIRE(!fs1.is_file(test_dir+"/foo"));
  CHECK_RC(fs1.close_file(test_dir+"/foo"), TILEDB_FS_OK);

  CHECK_RC(fs1.delete_dir(test_dir), TILEDB_FS_OK);

  free(buffer);
}<|MERGE_RESOLUTION|>--- conflicted
+++ resolved
@@ -43,19 +43,16 @@
 #include <cstdio>
 #include <string>
 #include <thread>
-<<<<<<< HEAD
 
 #ifdef HAVE_OPENMP
   #include <omp.h>
 #endif
-=======
 #include <unistd.h>
->>>>>>> bfbbce72
 
 class PosixFSTestFixture {
  protected:
   PosixFS fs;
-<<<<<<< HEAD
+
   TempDir *td;
   std::string test_dir;
 
@@ -63,31 +60,15 @@
     td = new TempDir();
     CHECK(fs.is_dir(td->get_temp_dir()));
     test_dir = td->get_temp_dir()+"/test_posixfs_dir";
-    CHECK(fs.locking_support());
-  }
-
-  ~PosixFSTestFixture() {
-    delete td;
-=======
-  std::string test_dir = "test_posixfs_";
-
-  void remove_test_dir(std::string dir) {
-    std::string command = "rm -rf ";
-    command.append(dir);
-    system(command.c_str());
-  }
-
-  PosixFSTestFixture() {
-    remove_test_dir(test_dir + "*");
     if (getenv( "TILEDB_DISABLE_FILE_LOCKING")) {
       unsetenv( "TILEDB_DISABLE_FILE_LOCKING");
     }
     REQUIRE(fs.locking_support());
+    CHECK(fs.locking_support());
   }
 
   ~PosixFSTestFixture() {
-    remove_test_dir(test_dir);
->>>>>>> bfbbce72
+    delete td;
   }
  };
 
