--- conflicted
+++ resolved
@@ -1,11 +1,7 @@
 The MIT License (MIT)
 
 Copyright (c) 2016-2018 MIT and Intel Corporation
-<<<<<<< HEAD
-Copyright (c) 2018 Omics Data Automation, Inc.
-=======
 Copyright (c) 2018-2019 Omics Data Automation, Inc.
->>>>>>> 767fb25d
 
 Permission is hereby granted, free of charge, to any person obtaining a copy
 of this software and associated documentation files (the "Software"), to deal
