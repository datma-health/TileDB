--- conflicted
+++ resolved
@@ -226,10 +226,6 @@
   return 0;
 }
 
-<<<<<<< HEAD
-bool is_azure_blob_storage_path(const std::string& pathURL) {
-  if (!pathURL.empty() && (starts_with(pathURL, "wasbs:") || (starts_with(pathURL, "wasb:")))) {
-=======
 bool is_supported_cloud_path(const std::string& pathURL) {
   return is_hdfs_path(pathURL) || is_gcs_path(pathURL) || is_azure_blob_storage_path(pathURL);
 }
@@ -238,7 +234,6 @@
   if (!pathURL.empty() && (starts_with(pathURL, "wasbs:") || starts_with(pathURL, "wasb:")
                            || starts_with(pathURL, "abfss:") || starts_with(pathURL, "abfs")
                            || starts_with(pathURL, "adl:"))) {
->>>>>>> 767fb25d
     return true;
   } else {
     return false;
