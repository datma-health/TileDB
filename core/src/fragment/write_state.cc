/**
 * @file   write_state.cc
 *
 * @section LICENSE
 *
 * The MIT License
 *
 * @copyright Copyright (c) 2016 MIT and Intel Corporation
 *
 * Permission is hereby granted, free of charge, to any person obtaining a copy
 * of this software and associated documentation files (the "Software"), to deal
 * in the Software without restriction, including without limitation the rights
 * to use, copy, modify, merge, publish, distribute, sublicense, and/or sell
 * copies of the Software, and to permit persons to whom the Software is
 * furnished to do so, subject to the following conditions:
 *
 * The above copyright notice and this permission notice shall be included in
 * all copies or substantial portions of the Software.
 *
 * THE SOFTWARE IS PROVIDED "AS IS", WITHOUT WARRANTY OF ANY KIND, EXPRESS OR
 * IMPLIED, INCLUDING BUT NOT LIMITED TO THE WARRANTIES OF MERCHANTABILITY,
 * FITNESS FOR A PARTICULAR PURPOSE AND NONINFRINGEMENT. IN NO EVENT SHALL THE
 * AUTHORS OR COPYRIGHT HOLDERS BE LIABLE FOR ANY CLAIM, DAMAGES OR OTHER
 * LIABILITY, WHETHER IN AN ACTION OF CONTRACT, TORT OR OTHERWISE, ARISING FROM,
 * OUT OF OR IN CONNECTION WITH THE SOFTWARE OR THE USE OR OTHER DEALINGS IN
 * THE SOFTWARE.
 *
 * @section DESCRIPTION
 *
 * This file implements the WriteState class.
 */

#include "comparators.h"
#include "tiledb_constants.h"
#include "utils.h"
#include "write_state.h"
#include <cassert>
#include <cmath>
#include <cstring>
#include <fcntl.h>
#include <iostream>
#include <unistd.h>


/* ****************************** */
/*             MACROS             */
/* ****************************** */

#ifdef TILEDB_VERBOSE
#  define PRINT_ERROR(x) std::cerr << TILEDB_WS_ERRMSG << x << ".\n" 
#else
#  define PRINT_ERROR(x) do { } while(0) 
#endif

#if defined HAVE_OPENMP && defined USE_PARALLEL_SORT
  #include <parallel/algorithm>
  #define SORT(first, last, comp) __gnu_parallel::sort((first), (last), (comp))
#else
  #include <algorithm>
  #define SORT(first, last, comp) std::sort((first), (last), (comp))
#endif




/* ****************************** */
/*        GLOBAL VARIABLES        */
/* ****************************** */

std::string tiledb_ws_errmsg = "";




/* ****************************** */
/*   CONSTRUCTORS & DESTRUCTORS   */
/* ****************************** */

WriteState::WriteState(
    const Fragment* fragment, 
    BookKeeping* book_keeping)
    : book_keeping_(book_keeping),
      fragment_(fragment) {
  // For easy reference
  array_ = fragment_->array();
  array_schema_ = array_->array_schema();
  attribute_num_ = array_schema_->attribute_num();
  size_t coords_size = array_schema_->coords_size();

  // Initialize the number of cells written in the current tile
  tile_cell_num_.resize(attribute_num_+1);
  for(int i=0; i<attribute_num_+1; ++i)
    tile_cell_num_[i] = 0;

  // Initialize current tiles
  tiles_.resize(attribute_num_+1);
  for(int i=0; i<attribute_num_+1; ++i)
    tiles_[i] = NULL;

  // Initialize current variable tiles
  tiles_var_.resize(attribute_num_);
  for(int i=0; i<attribute_num_; ++i)
    tiles_var_[i] = NULL;

  // Initialize current tile offsets
  tile_offsets_.resize(attribute_num_+1);
  for(int i=0; i<attribute_num_+1; ++i)
    tile_offsets_[i] = 0;

  // Initialize current variable tile offsets
  tiles_var_offsets_.resize(attribute_num_);
  for(int i=0; i<attribute_num_; ++i)
    tiles_var_offsets_[i] = 0;

  // Initialize current variable tile sizes
  tiles_var_sizes_.resize(attribute_num_);
  for(int i=0; i<attribute_num_; ++i)
    tiles_var_sizes_[i] = 0;

  // Initialize the current size of the variable attribute file
  buffer_var_offsets_.resize(attribute_num_);
  for(int i=0; i<attribute_num_; ++i)
    buffer_var_offsets_[i] = 0;

  // Initialize current MBR
  mbr_ = malloc(2*coords_size);

  // Initialize current bounding coordinates
  bounding_coords_ = malloc(2*coords_size);

  fs_ = array_->config()->get_filesystem();
  
  init_file_buffers();

  // Intialize compression for tiles per attribute
  codec_.resize(attribute_num_+1);
  for(int i=0; i<attribute_num_+1; ++i) {
    codec_[i] = Codec::create(array_schema_, i);
  }
}

WriteState::~WriteState() {
  // Delete codec instances
<<<<<<< HEAD
  for(int i=0; i<attribute_num_+1; ++i) {
    delete codec_[i];
=======
  for(auto i=0u; i<codec_.size(); ++i) {
    if (codec_[i]) {
      delete codec_[i];
    }
>>>>>>> 767fb25d
  }
    
  // Free current tiles
  int64_t tile_num = tiles_.size();
  for(int64_t i=0; i<tile_num; ++i) 
    if(tiles_[i] != NULL)
      free(tiles_[i]);

  // Free current tiles
  int64_t tile_var_num = tiles_var_.size();
  for(int64_t i=0; i<tile_var_num; ++i) 
    if(tiles_var_[i] != NULL)
      free(tiles_var_[i]);

  // Free current MBR
  if(mbr_ != NULL)
    free(mbr_);

  // Free current bounding coordinates
  if(bounding_coords_ != NULL)
    free(bounding_coords_);
}




/* ****************************** */
/*           MUTATORS             */
/* ****************************** */

int WriteState::finalize() {
  // For easy reference
  const ArraySchema* array_schema = fragment_->array()->array_schema();
  int attribute_num = array_schema->attribute_num();

  // Write last tile (applicable only to the sparse case)
  if(tile_cell_num_[attribute_num] != 0) { 
    if(write_last_tile() != TILEDB_WS_OK)
      return TILEDB_WS_ERR;
    tile_cell_num_[attribute_num] = 0;
  }

  if (write_file_buffers() != TILEDB_WS_OK) {
    return TILEDB_WS_ERR;
  }

  // Sync all attributes 
  if(sync() != TILEDB_WS_OK) 
    return TILEDB_WS_ERR;

  // Success
  return TILEDB_WS_OK;
}

int WriteState::sync() {
  // For easy reference
  const ArraySchema* array_schema = fragment_->array()->array_schema();
  const std::vector<int>& attribute_ids = fragment_->array()->attribute_ids();
  int write_method = fragment_->array()->config()->write_method();
#ifdef HAVE_MPI
  MPI_Comm* mpi_comm = fragment_->array()->config()->mpi_comm();
#endif
  std::string filename;
  int rc;

  // Sync all attributes
  for(int i=0; i<(int)attribute_ids.size(); ++i) {
    // For all attributes
    filename = 
        fragment_->fragment_name() + "/" + 
        array_schema->attribute(attribute_ids[i]) + TILEDB_FILE_SUFFIX;
    if(write_method == TILEDB_IO_WRITE) {
      rc = ::sync_path(fs_, filename);
      // Handle error
      if(rc != TILEDB_UT_OK) {
        tiledb_ws_errmsg = tiledb_ut_errmsg;
        return TILEDB_WS_ERR;
      }
    } else if(write_method == TILEDB_IO_MPI) { 
#ifdef HAVE_MPI
      rc = mpi_io_sync(mpi_comm, filename.c_str());
      // Handle error
      if(rc != TILEDB_UT_OK) {
        tiledb_ws_errmsg = tiledb_ut_errmsg;
        return TILEDB_WS_ERR;
      }
#else
    // Error: MPI not supported
    std::string errmsg = "Cannot sync; MPI not supported";
    PRINT_ERROR(errmsg);
    tiledb_ws_errmsg = TILEDB_WS_ERRMSG + errmsg;
    return TILEDB_WS_ERR;
#endif
    } else {
      assert(0);
    }

    // Only for variable-size attributes (they have an extra file)
    if(array_schema->var_size(attribute_ids[i])) {
      filename = 
          fragment_->fragment_name() + "/" + 
          array_schema->attribute(attribute_ids[i]) + "_var" + 
          TILEDB_FILE_SUFFIX;
      if(write_method == TILEDB_IO_WRITE) {
        rc = ::sync_path(fs_, filename);
        // Handle error
        if(rc != TILEDB_UT_OK) {
          tiledb_ws_errmsg = tiledb_ut_errmsg;
          return TILEDB_WS_ERR;
        }
      } else if(write_method == TILEDB_IO_MPI) {
#ifdef HAVE_MPI
        rc = mpi_io_sync(mpi_comm, filename.c_str());
        // Handle error
        if(rc != TILEDB_UT_OK) {
          tiledb_ws_errmsg = tiledb_ut_errmsg;
          return TILEDB_WS_ERR;
        }
#else
        // Error: MPI not supported
        std::string errmsg = "Cannot sync; MPI not supported";
        PRINT_ERROR(errmsg);
        tiledb_ws_errmsg = TILEDB_WS_ERRMSG + errmsg;
        return TILEDB_WS_ERR;
#endif
      } else {
        assert(0);
      }
    }

    // Handle error
    if(rc != TILEDB_UT_OK) {
      tiledb_ws_errmsg = tiledb_ut_errmsg;
      return TILEDB_WS_ERR;
    }
  }

  // Sync fragment directory
  filename = fragment_->fragment_name();
  if(write_method == TILEDB_IO_WRITE) {
    rc = ::sync_path(fs_, filename);
  } else if(write_method == TILEDB_IO_MPI) {
#ifdef HAVE_MPI
    rc = mpi_io_sync(mpi_comm, filename.c_str());
#else
    // Error: MPI not supported
    std::string errmsg = "Cannot sync; MPI not supported";
    PRINT_ERROR(errmsg);
    tiledb_ws_errmsg = TILEDB_WS_ERRMSG + errmsg;
    return TILEDB_WS_ERR;
#endif
  } else {
    assert(0);
  }

  // Handle error
  if(rc != TILEDB_UT_OK) {
    tiledb_ws_errmsg = tiledb_ut_errmsg;
    return TILEDB_WS_ERR;
  }

  // Success
  return TILEDB_WS_OK;
}

int WriteState::sync_attribute(const std::string& attribute) {
  // For easy reference
  const ArraySchema* array_schema = fragment_->array()->array_schema();
  int write_method = fragment_->array()->config()->write_method();
#ifdef HAVE_MPI
  MPI_Comm* mpi_comm = fragment_->array()->config()->mpi_comm();
#endif
  int attribute_id = array_schema->attribute_id(attribute); 
  std::string filename;
  int rc = TILEDB_OK;

  // Sync attribute
  filename = fragment_->fragment_name() + "/" + attribute + TILEDB_FILE_SUFFIX;
  if(write_method == TILEDB_IO_WRITE) {
    rc = ::sync_path(fs_, filename);
  } else if(write_method == TILEDB_IO_MPI) {
#ifdef HAVE_MPI
    rc = mpi_io_sync(mpi_comm, filename.c_str());
#else
    // Error: MPI not supported
    std::string errmsg = "Cannot sync attribute; MPI not supported";
    PRINT_ERROR(errmsg);
    tiledb_ws_errmsg = TILEDB_WS_ERRMSG + errmsg;
    return TILEDB_WS_ERR;
#endif
  } else {
    assert(0);
  }

  // Handle error
  if(rc != TILEDB_UT_OK) {
    tiledb_ws_errmsg = tiledb_ut_errmsg;
    return TILEDB_WS_ERR;
  }

  // Only for variable-size attributes (they have an extra file)
  if(array_schema->var_size(attribute_id)) {
    filename = 
        fragment_->fragment_name() + "/" + 
        attribute + "_var" + TILEDB_FILE_SUFFIX;
    if(write_method == TILEDB_IO_WRITE) {
      rc = ::sync_path(fs_, filename);
    } else if(write_method == TILEDB_IO_MPI) {
#ifdef HAVE_MPI
      rc = mpi_io_sync(mpi_comm, filename.c_str());
#else
    // Error: MPI not supported
    std::string errmsg = "Cannot sync attribute; MPI not supported";
    PRINT_ERROR(errmsg);
    tiledb_ws_errmsg = TILEDB_WS_ERRMSG + errmsg;
    return TILEDB_WS_ERR;
#endif
    } else {
      assert(0);
    }
  }

  // Handle error
  if(rc != TILEDB_UT_OK) {
    tiledb_ws_errmsg = tiledb_ut_errmsg;
    return TILEDB_WS_ERR;
  }

  // Sync fragment directory
  filename = fragment_->fragment_name();
  if(write_method == TILEDB_IO_WRITE) {
    rc = ::sync_path(fs_, filename);
  } else if(write_method == TILEDB_IO_MPI) {
#ifdef HAVE_MPI
    rc = mpi_io_sync(mpi_comm, filename.c_str());
#else
    // Error: MPI not supported
    std::string errmsg = "Cannot sync attribute; MPI not supported";
    PRINT_ERROR(errmsg);
    tiledb_ws_errmsg = TILEDB_WS_ERRMSG + errmsg;
    return TILEDB_WS_ERR;
#endif
  } else {
    assert(0);
  }

  // Handle error
  if(rc != TILEDB_UT_OK) {
    tiledb_ws_errmsg = tiledb_ut_errmsg;
    return TILEDB_WS_ERR;
  }

  // Success
  return TILEDB_WS_OK;
}

void WriteState::init_file_buffers() {
  file_buffer_.resize(attribute_num_+1);
  file_var_buffer_.resize(attribute_num_+1);

  for(int i=0; i<attribute_num_+1; ++i) {
    file_buffer_[i] = NULL;
    file_var_buffer_[i] = NULL;
  }
}

std::string WriteState::construct_filename(int attribute_id, bool is_var) {
  std::string filename;
  if (attribute_id == attribute_num_) {
    filename = fragment_->fragment_name() + "/" + TILEDB_COORDS + TILEDB_FILE_SUFFIX;
  } else {
    filename = fragment_->fragment_name() + "/" + array_schema_->attribute(attribute_id) + (is_var?"_var":"") +TILEDB_FILE_SUFFIX;
  }
  return filename;
}

int write_file(StorageFS *fs, std::string filename, void *buffer, int64_t size) {
  if (write_to_file(fs, filename, buffer, size) == TILEDB_UT_ERR) {
    std::string errmsg = "Cannot write buffer to file " + filename;
    PRINT_ERROR(errmsg);
    return TILEDB_WS_ERR;
  }
  return TILEDB_WS_OK;
}

int WriteState::write_file_buffers() {
  int rc = TILEDB_WS_OK;
  for(int i=0; i<attribute_num_+1; ++i) {
    std::string filename = construct_filename(i, false);
    if (file_buffer_[i] != NULL) {
      if (!rc) {
        rc = write_file(fs_, filename, file_buffer_[i]->get_buffer(), file_buffer_[i]->get_buffer_size());
      }
      delete file_buffer_[i];
      file_buffer_[i] = NULL;
    }
    close_file(fs_, filename);

    std::string filename_var = construct_filename(i, true);
    if (file_var_buffer_[i] != NULL) {
      if (!rc) {
        rc = write_file(fs_, filename_var, file_var_buffer_[i]->get_buffer(), file_var_buffer_[i]->get_buffer_size());
      }
      delete file_var_buffer_[i];
      file_var_buffer_[i] = NULL;
      continue;
    }
    close_file(fs_, filename_var);
    
    // For variable length attributes, ensure an empty file exists even if there
    // are no valid values for querying.
    if(!rc && array_schema_->var_size(i) && is_file(fs_, construct_filename(i, false))) {
      std::string filename = construct_filename(i, true);
      if (!is_file(fs_, filename)) {
        rc = create_file(fs_, filename.c_str(), O_WRONLY | O_CREAT | O_SYNC, S_IRWXU) == TILEDB_UT_ERR;
        if (rc) {
          std::string errmsg = "Cannot create file " + filename;
          PRINT_ERROR(errmsg);
          tiledb_ws_errmsg = TILEDB_WS_ERRMSG + errmsg;
          rc = TILEDB_WS_ERR;
        }
      }
    }
  }

  return rc;
}

int WriteState::write_segment(int attribute_id, bool is_var, const void *segment, size_t length) {
  // Construct the attribute file name
  std::string filename = construct_filename(attribute_id, is_var);

  // Experimental buffered writes to cloud.
  // If file does not exist, use buffers and persist the buffer to the file during finalization. Otherwise, write to file directly.
  /*  if (!is_file(fs_, filename) && is_hdfs_path(filename)) {
    Buffer *file_buffer;
    if (is_var) {
      assert((attribute_id < attribute_num_) && "Coords attribute cannot be variable");
      if (file_var_buffer_[attribute_id] == NULL) {
        file_var_buffer_[attribute_id]= new Buffer();
      }
      file_buffer = file_var_buffer_[attribute_id];
    } else {
      if (file_buffer_[attribute_id] == NULL) {
        file_buffer_[attribute_id] = new Buffer();
      }
      file_buffer = file_buffer_[attribute_id];
    }
  
    // Write to file buffers if possible
    if (file_buffer != NULL) {
      if (file_buffer->append_buffer(segment, length) == TILEDB_BF_ERR) {
        file_buffer->free_buffer();
        std::string errmsg = "Cannot write attribute file " + filename + " to memory buffer. Will try write directly to file";
        PRINT_ERROR(errmsg);
        tiledb_ws_errmsg = TILEDB_WS_ERRMSG + errmsg;
      } else {
        return TILEDB_WS_OK;
      }
    }
    } */

  // Write_segment directly
  int rc = TILEDB_WS_OK;
  int write_method = array_->config()->write_method();
  if(write_method == TILEDB_IO_WRITE) {
    rc = write_to_file(fs_, filename.c_str(), segment, length);
  } else if(write_method == TILEDB_IO_MPI) {
#ifdef HAVE_MPI
      rc = mpi_io_write_to_file(array_->config()->mpi_comm(), filename.c_str(), segment, length);
#else
    // Error: MPI not supported
    std::string errmsg = "Cannot write segment to file; MPI not supported";
    PRINT_ERROR(errmsg);
    tiledb_ws_errmsg = TILEDB_WS_ERRMSG + errmsg;
    return TILEDB_WS_ERR;
#endif
  }

  if (rc != TILEDB_UT_OK) {
    std::string errmsg = "Cannot write segment to file";
    PRINT_ERROR(errmsg);
    tiledb_ws_errmsg = TILEDB_WS_ERRMSG + errmsg;
    return TILEDB_WS_ERR;
  }

  return TILEDB_WS_OK;
}

int WriteState::write(const void** buffers, const size_t* buffer_sizes) {
  // Create fragment directory if it does not exist
  std::string fragment_name = fragment_->fragment_name();
  if(!is_dir(fs_, fragment_name)) {
    if(create_dir(fs_, fragment_name) != TILEDB_UT_OK) {
      tiledb_ws_errmsg = tiledb_ut_errmsg;
      return TILEDB_WS_ERR;
    }
  }

  // Dispatch the proper write command
  if(fragment_->mode() == TILEDB_ARRAY_WRITE ||
     fragment_->mode() == TILEDB_ARRAY_WRITE_SORTED_COL ||
     fragment_->mode() == TILEDB_ARRAY_WRITE_SORTED_ROW) {       // SORTED
    if(fragment_->dense())           // DENSE FRAGMENT
      return write_dense(buffers, buffer_sizes);          
    else                             // SPARSE FRAGMENT
      return write_sparse(buffers, buffer_sizes);
  } else if (fragment_->mode() == TILEDB_ARRAY_WRITE_UNSORTED) { // UNSORTED
    return write_sparse_unsorted(buffers, buffer_sizes);
  } else {
    std::string errmsg = "Cannot write to fragment; Invalid mode";
    PRINT_ERROR(errmsg);
    tiledb_ws_errmsg = TILEDB_WS_ERRMSG + errmsg;
    return TILEDB_WS_ERR;
  } 
}




/* ****************************** */
/*         PRIVATE METHODS        */
/* ****************************** */

int WriteState::compress_tile(
    int attribute_id,
    unsigned char* tile, 
    size_t tile_size,
    void** tile_compressed,
    size_t& tile_compressed_size) {
  if(codec_[attribute_id]->compress_tile(tile, tile_size, tile_compressed, tile_compressed_size) != TILEDB_CD_OK) {
    std::string errmsg = "Cannot compress tile";
    PRINT_ERROR(errmsg);
    tiledb_ws_errmsg = TILEDB_WS_ERRMSG + errmsg;
    return TILEDB_WS_ERR;
  }
  return TILEDB_WS_OK;
}

int WriteState::compress_and_write_tile(int attribute_id) {
  // For easy reference
  unsigned char* tile = static_cast<unsigned char*>(tiles_[attribute_id]);
  size_t tile_size = tile_offsets_[attribute_id];

  // Trivial case - No in-memory tile
  if(tile_size == 0)
    return TILEDB_WS_OK;

  // Compress tile
  void *tile_compressed;
  size_t tile_compressed_size;
  if(compress_tile(
         attribute_id, 
         tile, 
         tile_size,
	 &tile_compressed,
         tile_compressed_size) != TILEDB_WS_OK) 
    return TILEDB_WS_ERR;

  // Write segment to file
  int rc = write_segment(attribute_id, false, tile_compressed, tile_compressed_size);

  // Error
  if(rc != TILEDB_WS_OK) {
    return TILEDB_WS_ERR;
  }

  // Append offset to book-keeping
  book_keeping_->append_tile_offset(attribute_id, tile_compressed_size);

  // Success
  return TILEDB_WS_OK;
}

int WriteState::compress_and_write_tile_var(int attribute_id) {
  // For easy reference
  unsigned char* tile = static_cast<unsigned char*>(tiles_var_[attribute_id]);
  size_t tile_size = tiles_var_offsets_[attribute_id];

  // Trivial case - No in-memory tile
  if(tile_size == 0) {
    // Append offset to book-keeping
    book_keeping_->append_tile_var_offset(attribute_id, 0u);
    book_keeping_->append_tile_var_size(attribute_id, 0u);
    return TILEDB_WS_OK;
  }

  // Compress tile
  void *tile_compressed;
  size_t tile_compressed_size;
  if(compress_tile(
         attribute_id, 
         tile, 
         tile_size,
	 &tile_compressed,
         tile_compressed_size) != TILEDB_WS_OK) 
    return TILEDB_WS_ERR;

  // Write segment to file
  int rc = write_segment(attribute_id, true, tile_compressed, tile_compressed_size);

  // Error
  if(rc != TILEDB_WS_OK) {
    return TILEDB_WS_ERR;
  }

  // Append offset to book-keeping
  book_keeping_->append_tile_var_offset(attribute_id, tile_compressed_size);
  book_keeping_->append_tile_var_size(attribute_id, tile_size);

  // Success
  return TILEDB_WS_OK;
}

template<class T>
void WriteState::expand_mbr(const T* coords) {
  // For easy reference
  const ArraySchema* array_schema = fragment_->array()->array_schema();
  int attribute_num = array_schema->attribute_num();
  int dim_num = array_schema->dim_num();
  T* mbr = static_cast<T*>(mbr_);

  // Initialize MBR 
  if(tile_cell_num_[attribute_num] == 0) {
    for(int i=0; i<dim_num; ++i) {
      mbr[2*i] = coords[i];
      mbr[2*i+1] = coords[i];
    }
  } else { // Expand MBR 
    ::expand_mbr(mbr, coords, dim_num);
  }
}

void WriteState::shift_var_offsets(
    int attribute_id,
    size_t buffer_var_size,
    const void* buffer,
    size_t buffer_size,
    void* shifted_buffer) {
  // For easy reference
  int64_t buffer_cell_num = buffer_size / sizeof(size_t);
  const size_t* buffer_s = 
      static_cast<const size_t*>(buffer);
  size_t* shifted_buffer_s = 
      static_cast<size_t*>(shifted_buffer);
  size_t& buffer_var_offset = buffer_var_offsets_[attribute_id];

  // Shift offsets
  for(int64_t i=0; i<buffer_cell_num; ++i) 
    shifted_buffer_s[i] = buffer_var_offset + buffer_s[i];

  // Update the last offset
  buffer_var_offset += buffer_var_size; 
}

void WriteState::sort_cell_pos(
    const void* buffer,
    size_t buffer_size,
    std::vector<int64_t>& cell_pos) const {
  // For easy reference
  const ArraySchema* array_schema = fragment_->array()->array_schema();
  int coords_type = array_schema->coords_type();

  // Invoke the proper templated function
  if(coords_type == TILEDB_INT32)
    sort_cell_pos<int>(buffer, buffer_size, cell_pos);
  else if(coords_type == TILEDB_INT64)
    sort_cell_pos<int64_t>(buffer, buffer_size, cell_pos);
  else if(coords_type == TILEDB_FLOAT32)
    sort_cell_pos<float>(buffer, buffer_size, cell_pos);
  else if(coords_type == TILEDB_FLOAT64)
    sort_cell_pos<double>(buffer, buffer_size, cell_pos);
}

template<class T>
void WriteState::sort_cell_pos(
    const void* buffer,
    size_t buffer_size,
    std::vector<int64_t>& cell_pos) const {
  // For easy reference
  const ArraySchema* array_schema = fragment_->array()->array_schema();
  int dim_num = array_schema->dim_num();
  size_t coords_size = array_schema->coords_size();
  int64_t buffer_cell_num = buffer_size / coords_size;
  int cell_order = array_schema->cell_order();
  const T* buffer_T = static_cast<const T*>(buffer);

  // Populate cell_pos
  cell_pos.resize(buffer_cell_num);
  for(int i=0; i<buffer_cell_num; ++i)
    cell_pos[i] = i;

  // Invoke the proper sort function, based on the cell order
  if(array_schema->tile_extents() == NULL)  {    // NO TILE GRID
    if(cell_order == TILEDB_ROW_MAJOR) {
      // Sort cell positions
      SORT(
          cell_pos.begin(), 
          cell_pos.end(), 
          SmallerRow<T>(buffer_T, dim_num)); 
    } else if(cell_order == TILEDB_COL_MAJOR) {
      // Sort cell positions
      SORT(
          cell_pos.begin(), 
          cell_pos.end(), 
          SmallerCol<T>(buffer_T, dim_num)); 
    } else if(cell_order == TILEDB_HILBERT) {
      // Get hilbert ids
      std::vector<int64_t> ids;
      ids.resize(buffer_cell_num);
      for(int i=0; i<buffer_cell_num; ++i) 
        ids[i] = array_schema->hilbert_id<T>(&buffer_T[i * dim_num]); 
 
      // Sort cell positions
      SORT(
          cell_pos.begin(), 
          cell_pos.end(), 
          SmallerIdRow<T>(buffer_T, dim_num, ids)); 
    } else {
      assert(0); // The code should never reach here
    }
  } else {                                       // TILE GRID
    // Get tile ids
    std::vector<int64_t> ids;
    ids.resize(buffer_cell_num);
    for(int i=0; i<buffer_cell_num; ++i) 
      ids[i] = array_schema->tile_id<T>(&buffer_T[i * dim_num]); 
 
    // Sort cell positions
    if(cell_order == TILEDB_ROW_MAJOR) {
      SORT(
          cell_pos.begin(), 
          cell_pos.end(), 
          SmallerIdRow<T>(buffer_T, dim_num, ids)); 
    } else if(cell_order == TILEDB_COL_MAJOR) {
       SORT(
          cell_pos.begin(), 
          cell_pos.end(), 
          SmallerIdCol<T>(buffer_T, dim_num, ids));
    } else {
      assert(0); // The code should never reach here
    }
  }
}

void WriteState::update_book_keeping(
    const void* buffer,
    size_t buffer_size) {
  // For easy reference
  const ArraySchema* array_schema = fragment_->array()->array_schema();
  int coords_type = array_schema->coords_type();

  // Invoke the proper templated function
  if(coords_type == TILEDB_INT32)
    update_book_keeping<int>(buffer, buffer_size);
  else if(coords_type == TILEDB_INT64)
    update_book_keeping<int64_t>(buffer, buffer_size);
  else if(coords_type == TILEDB_FLOAT32)
    update_book_keeping<float>(buffer, buffer_size);
  else if(coords_type == TILEDB_FLOAT64)
    update_book_keeping<double>(buffer, buffer_size);
}

template<class T>
void WriteState::update_book_keeping(
    const void* buffer,
    size_t buffer_size) {
  // Trivial case
  if(buffer_size == 0)
    return;

  // For easy reference
  const ArraySchema* array_schema = fragment_->array()->array_schema();
  int attribute_num = array_schema->attribute_num();
  int dim_num = array_schema->dim_num();
  int64_t capacity = array_schema->capacity();
  size_t coords_size = array_schema->coords_size();
  int64_t buffer_cell_num = buffer_size / coords_size;
  const T* buffer_T = static_cast<const T*>(buffer); 
  int64_t& tile_cell_num = tile_cell_num_[attribute_num];

  // Update bounding coordinates and MBRs
  for(int64_t i = 0; i<buffer_cell_num; ++i) {
    // Set first bounding coordinates
    if(tile_cell_num == 0) 
      memcpy(bounding_coords_, &buffer_T[i*dim_num], coords_size);

    // Set second bounding coordinates
    memcpy(
        static_cast<char*>(bounding_coords_) + coords_size,
        &buffer_T[i*dim_num], 
        coords_size);

    // Expand MBR
    expand_mbr(&buffer_T[i*dim_num]);

    // Advance a cell
    ++tile_cell_num;

    // Send MBR and bounding coordinates to book-keeping
    if(tile_cell_num == capacity) {
      book_keeping_->append_mbr(mbr_);
      book_keeping_->append_bounding_coords(bounding_coords_);
      tile_cell_num = 0; 
    }
  }
}

int WriteState::write_last_tile() {
  // For easy reference
  const ArraySchema* array_schema = fragment_->array()->array_schema();
  int attribute_num = array_schema->attribute_num();

  // Send last MBR, bounding coordinates and tile cell number to book-keeping
  book_keeping_->append_mbr(mbr_);
  book_keeping_->append_bounding_coords(bounding_coords_);
  book_keeping_->set_last_tile_cell_num(tile_cell_num_[attribute_num]);

  // Flush the last tile for each compressed attribute (it is still in main
  // memory
  for(int i=0; i<attribute_num+1; ++i) {
    if(array_schema->compression(i) != TILEDB_NO_COMPRESSION) {
      if(compress_and_write_tile(i) != TILEDB_WS_OK)
        return TILEDB_WS_ERR;
      if(array_schema->var_size(i)) {
        if(compress_and_write_tile_var(i) != TILEDB_WS_OK)
          return TILEDB_WS_ERR;
      }
    }
  } 

  // Success
  return TILEDB_WS_OK;
}

int WriteState::write_dense(
    const void** buffers,
    const size_t* buffer_sizes) {
  // For easy reference
  const ArraySchema* array_schema = fragment_->array()->array_schema();
  const std::vector<int>& attribute_ids = fragment_->array()->attribute_ids();
  int attribute_id_num = attribute_ids.size(); 

  // Write each attribute individually
  int buffer_i = 0;
  for(int i=0; i<attribute_id_num; ++i) {
    if(!array_schema->var_size(attribute_ids[i])) { // FIXED CELLS
      if(write_dense_attr(
             attribute_ids[i], 
             buffers[buffer_i], 
             buffer_sizes[buffer_i]) != TILEDB_WS_OK)
        return TILEDB_WS_ERR;
      ++buffer_i;
    } else {                                        // VARIABLE-SIZED CELLS
      if(write_dense_attr_var(
             attribute_ids[i], 
             buffers[buffer_i],       // offsets 
             buffer_sizes[buffer_i],
             buffers[buffer_i+1],     // actual cell values
             buffer_sizes[buffer_i+1]) != TILEDB_WS_OK)
        return TILEDB_WS_ERR;
      buffer_i += 2;
    }
  }

  // Success
  return TILEDB_WS_OK;
}

int WriteState::write_dense_attr(
    int attribute_id,
    const void* buffer,
    size_t buffer_size) {
  // Trivial case
  if(buffer_size == 0)
    return TILEDB_WS_OK;

  // For easy reference
  const ArraySchema* array_schema = fragment_->array()->array_schema();
  int compression = array_schema->compression(attribute_id);

  // No compression
  if(compression == TILEDB_NO_COMPRESSION)
    return write_dense_attr_cmp_none(attribute_id, buffer, buffer_size);
  else // All compressions 
    return write_dense_attr_cmp(attribute_id, buffer, buffer_size);
}

int WriteState::write_dense_attr_cmp_none(
    int attribute_id,
    const void* buffer,
    size_t buffer_size) {
  // Write buffer to file
  return write_segment(attribute_id, false, buffer, buffer_size);
}

int WriteState::write_dense_attr_cmp(
    int attribute_id,
    const void* buffer,
    size_t buffer_size) {
  // For easy reference
  size_t tile_size = fragment_->tile_size(attribute_id); 

  // Initialize local tile buffer if needed
  if(tiles_[attribute_id] == NULL)
    tiles_[attribute_id] = malloc(tile_size);

  // For easy reference
  char* tile = static_cast<char*>(tiles_[attribute_id]);
  size_t& tile_offset = tile_offsets_[attribute_id];
  const char* buffer_c = static_cast<const char*>(buffer);
  size_t buffer_offset = 0;

  // Bytes to fill the potentially partially buffered tile
  size_t bytes_to_fill = tile_size - tile_offset;

  // The buffer has enough cells to fill at least one tile
  if(bytes_to_fill <= buffer_size) {
    // Fill up current tile
    memcpy(
        tile + tile_offset, 
        buffer_c + buffer_offset,
        bytes_to_fill); 
    buffer_offset += bytes_to_fill;
    tile_offset += bytes_to_fill;

    // Compress current tile and write it to disk
    if(compress_and_write_tile(attribute_id) != TILEDB_WS_OK)
      return TILEDB_WS_ERR;

    // Update local tile buffer offset
    tile_offset = 0;
  }
      
  // Continue to fill and compress entire tiles
  while(buffer_offset + tile_size <= buffer_size) {
    // Prepare tile
    memcpy(tile, buffer_c + buffer_offset, tile_size); 
    buffer_offset += tile_size;
    tile_offset += tile_size;

    // Compress and write current tile
    if(compress_and_write_tile(attribute_id) != TILEDB_WS_OK)
      return TILEDB_WS_ERR;

    // Update local tile buffer offset
    tile_offset = 0;
  }

  // Partially fill the (new) current tile
  bytes_to_fill = buffer_size - buffer_offset;
  if(bytes_to_fill != 0) {
    memcpy(tile + tile_offset, buffer_c + buffer_offset, bytes_to_fill);
    buffer_offset += bytes_to_fill;
    assert(buffer_offset == buffer_size);
    tile_offset += bytes_to_fill;
  }

  // Success
  return TILEDB_WS_OK;
}

int WriteState::write_dense_attr_var(
    int attribute_id,
    const void* buffer,
    size_t buffer_size,
    const void* buffer_var,
    size_t buffer_var_size) {
  // Trivial case
  if(buffer_size == 0)
    return TILEDB_WS_OK;

  // For easy reference
  const ArraySchema* array_schema = fragment_->array()->array_schema();
  int compression = array_schema->compression(attribute_id);

  // No compression
  if(compression == TILEDB_NO_COMPRESSION)
    return write_dense_attr_var_cmp_none(
               attribute_id, 
               buffer,  
               buffer_size,
               buffer_var,  
               buffer_var_size);
  else // All compressions 
    return write_dense_attr_var_cmp(
               attribute_id, 
               buffer,  
               buffer_size,
               buffer_var,  
               buffer_var_size);

  // Sanity check
  assert(0);

  // Error
  return TILEDB_WS_ERR;
}

int WriteState::write_dense_attr_var_cmp_none(
    int attribute_id,
    const void* buffer,
    size_t buffer_size,
    const void* buffer_var,
    size_t buffer_var_size) {
  int rc = write_segment(attribute_id, true, buffer_var, buffer_var_size);

  // Error
  if(rc != TILEDB_WS_OK) {
    return TILEDB_WS_ERR;
  }

  // Recalculate offsets
  void* shifted_buffer = malloc(buffer_size);
  shift_var_offsets(
      attribute_id,
      buffer_var_size,
      buffer, 
      buffer_size,
      shifted_buffer);

  rc = write_segment(attribute_id, false, shifted_buffer, buffer_size);

  // Clean up
  free(shifted_buffer);

  // Error
  if(rc != TILEDB_WS_OK) {
    return TILEDB_WS_ERR;
  }

  // Success
  return TILEDB_WS_OK;
}

int WriteState::write_dense_attr_var_cmp(
    int attribute_id,
    const void* buffer,
    size_t buffer_size,
    const void* buffer_var,
    size_t buffer_var_size) {
  // For easy reference
  size_t cell_size = TILEDB_CELL_VAR_OFFSET_SIZE; 
  int64_t cell_num_per_tile = fragment_->cell_num_per_tile();
  size_t tile_size = cell_num_per_tile * cell_size; 

  // Initialize local tile buffer if needed
  if(tiles_[attribute_id] == NULL)
    tiles_[attribute_id] = malloc(tile_size);

  // Initialize local variable tile buffer if needed
  if(tiles_var_[attribute_id] == NULL) {
    tiles_var_[attribute_id] = malloc(tile_size);
    tiles_var_sizes_[attribute_id] = tile_size;
  }

  // Recalculate offsets
  void* shifted_buffer = malloc(buffer_size);
  shift_var_offsets(
      attribute_id,
      buffer_var_size,
      buffer, 
      buffer_size,
      shifted_buffer);

  // For easy reference
  char* tile = static_cast<char*>(tiles_[attribute_id]);
  size_t& tile_offset = tile_offsets_[attribute_id];
  const size_t* buffer_s = static_cast<const size_t*>(buffer);
  const char* shifted_buffer_c = static_cast<const char*>(shifted_buffer);
  size_t buffer_offset = 0;
  char* tile_var = static_cast<char*>(tiles_var_[attribute_id]);
  size_t& tile_var_offset = tiles_var_offsets_[attribute_id];
  const char* buffer_var_c = static_cast<const char*>(buffer_var);
  size_t buffer_var_offset = 0;

  // Update total number of cells
  int64_t buffer_cell_num = buffer_size / cell_size;

  // Bytes to fill the potentially partially buffered tile
  size_t bytes_to_fill = tile_size - tile_offset;
  int64_t cell_num_to_fill = bytes_to_fill / cell_size;
  int64_t end_cell_pos = cell_num_to_fill;
  size_t bytes_to_fill_var = 
      (end_cell_pos == buffer_cell_num) ? buffer_var_size : 
                                          buffer_s[end_cell_pos]; 

  // The buffer has enough cells to fill at least one tile
  if(bytes_to_fill <= buffer_size) {
    // Fill up current tile
    memcpy(
        tile + tile_offset, 
        shifted_buffer_c + buffer_offset,
        bytes_to_fill); 
    buffer_offset += bytes_to_fill;
    tile_offset += bytes_to_fill;

    // Compress current tile and write it to disk
    if(compress_and_write_tile(attribute_id) != TILEDB_WS_OK) {
      free(shifted_buffer);
      return TILEDB_WS_ERR;
    }

    // Update local tile buffer offset
    tile_offset = 0;

    // Potentially expand the variable tile buffer
    if(tile_var_offset + bytes_to_fill_var >  
          tiles_var_sizes_[attribute_id]) {
      tiles_var_sizes_[attribute_id] = tile_var_offset + bytes_to_fill_var;
      tiles_var_[attribute_id] = 
          realloc(tiles_var_[attribute_id], tiles_var_sizes_[attribute_id]);
      // Re-allocation may assign tiles_var_ to a different region of memory
      tile_var = static_cast<char*>(tiles_var_[attribute_id]);
    }

    // Fill up current variable tile
    memcpy(
        tile_var + tile_var_offset, 
        buffer_var_c + buffer_var_offset,
        bytes_to_fill_var); 
    buffer_var_offset += bytes_to_fill_var;
    tile_var_offset += bytes_to_fill_var;

    // Compress current tile and write it to disk
    if(compress_and_write_tile_var(attribute_id) != TILEDB_WS_OK) {
      free(shifted_buffer);
      return TILEDB_WS_ERR;
    }
    // Update local tile buffer offset
    tile_var_offset = 0;   
  }
      
  // Continue to fill and compress entire tiles
  while(buffer_offset + tile_size <= buffer_size) {
    // Prepare tile
    memcpy(tile, shifted_buffer_c + buffer_offset, tile_size); 
    buffer_offset += tile_size;
    tile_offset += tile_size;

    // Compress and write current tile
    if(compress_and_write_tile(attribute_id) != TILEDB_WS_OK) {
      free(shifted_buffer);
      return TILEDB_WS_ERR;
    }

    // Update local tile buffer offset
    tile_offset = 0;

    // Calculate the number of bytes to fill for the variable tile
    bytes_to_fill_var = 
        (end_cell_pos + cell_num_per_tile == buffer_cell_num) 
             ? buffer_var_size - buffer_var_offset
             : buffer_s[end_cell_pos + cell_num_per_tile] - 
               buffer_s[end_cell_pos]; 
     end_cell_pos += cell_num_per_tile;

    // Potentially expand the variable tile buffer
    if(tile_var_offset + bytes_to_fill_var >  
          tiles_var_sizes_[attribute_id]) {
      tiles_var_sizes_[attribute_id] = tile_var_offset + bytes_to_fill_var;
      tiles_var_[attribute_id] = 
          realloc(tiles_var_[attribute_id], tiles_var_sizes_[attribute_id]);
      // Re-allocation may assign tiles_var_ to a different region of memory
      tile_var = static_cast<char*>(tiles_var_[attribute_id]);
    }

    // Fill up current variable tile
    memcpy(
        tile_var + tile_var_offset, 
        buffer_var_c + buffer_var_offset,
        bytes_to_fill_var); 
    buffer_var_offset += bytes_to_fill_var;
    tile_var_offset += bytes_to_fill_var;

    // Compress current tile and write it to disk
    if(compress_and_write_tile_var(attribute_id) != TILEDB_WS_OK) {
      free(shifted_buffer);
      return TILEDB_WS_ERR;
    }

    // Update local tile buffer offset
    tile_var_offset = 0;
  }

  // Partially fill the (new) current tile
  bytes_to_fill = buffer_size - buffer_offset;
  if(bytes_to_fill != 0) {
    memcpy(tile + tile_offset, shifted_buffer_c + buffer_offset, bytes_to_fill);
    buffer_offset += bytes_to_fill;
    assert(buffer_offset == buffer_size);
    tile_offset += bytes_to_fill;

    // Calculate the number of bytes to fill for the variable tile
    bytes_to_fill_var = buffer_var_size - buffer_var_offset;

    // Potentially expand the variable tile buffer
    if(tile_var_offset + bytes_to_fill_var >  
       tiles_var_sizes_[attribute_id]) {
      tiles_var_sizes_[attribute_id] = tile_var_offset + bytes_to_fill_var;
      tiles_var_[attribute_id] = 
          realloc(tiles_var_[attribute_id], tiles_var_sizes_[attribute_id]);
      // Re-allocation may assign tiles_var_ to a different region of memory
      tile_var = static_cast<char*>(tiles_var_[attribute_id]);
    }

    // Fill up current variable tile
    memcpy(
        tile_var + tile_var_offset, 
        buffer_var_c + buffer_var_offset,
        bytes_to_fill_var); 
    buffer_var_offset += bytes_to_fill_var;
    assert(buffer_var_offset == buffer_var_size);
    tile_var_offset += bytes_to_fill_var;
  }

  // Clean up
  free(shifted_buffer);

  // Success
  return TILEDB_WS_OK;
}

int WriteState::write_sparse(
    const void** buffers,
    const size_t* buffer_sizes) {
  // For easy reference
  const ArraySchema* array_schema = fragment_->array()->array_schema();
  const std::vector<int>& attribute_ids = fragment_->array()->attribute_ids();
  int attribute_id_num = attribute_ids.size(); 

  // Write each attribute individually
  int buffer_i = 0;
  for(int i=0; i<attribute_id_num; ++i) {
    if(!array_schema->var_size(attribute_ids[i])) { // FIXED CELLS
      if(write_sparse_attr(
             attribute_ids[i], 
             buffers[buffer_i], 
             buffer_sizes[buffer_i]) != TILEDB_WS_OK)
        return TILEDB_WS_ERR;
      ++buffer_i;
    } else {                                        // VARIABLE-SIZED CELLS
      if(write_sparse_attr_var(
             attribute_ids[i], 
             buffers[buffer_i],       // offsets 
             buffer_sizes[buffer_i],
             buffers[buffer_i+1],     // actual cell values
             buffer_sizes[buffer_i+1]) != TILEDB_WS_OK)
        return TILEDB_WS_ERR;
      buffer_i += 2;
    }
  }

  // Success
  return TILEDB_WS_OK;
}

int WriteState::write_sparse_attr(
    int attribute_id,
    const void* buffer,
    size_t buffer_size) {
  // Trivial case
  if(buffer_size == 0)
    return TILEDB_WS_OK;

  // For easy reference
  const ArraySchema* array_schema = fragment_->array()->array_schema();
  int compression = array_schema->compression(attribute_id);

  // No compression
  if(compression == TILEDB_NO_COMPRESSION)
    return write_sparse_attr_cmp_none(attribute_id, buffer, buffer_size);
  else // All compressions
    return write_sparse_attr_cmp(attribute_id, buffer, buffer_size);
}

int WriteState::write_sparse_attr_cmp_none(
    int attribute_id,
    const void* buffer,
    size_t buffer_size) {
  // For easy reference
  const ArraySchema* array_schema = fragment_->array()->array_schema();
  int attribute_num = array_schema->attribute_num();

  // Update book-keeping
  if(attribute_id == attribute_num) 
    update_book_keeping(buffer, buffer_size);

  // Write buffer to file 
  int rc = write_segment(attribute_id, false, buffer, buffer_size);

  // Error
  if(rc != TILEDB_UT_OK) {
    return TILEDB_WS_ERR;
  }

  // Success
  return TILEDB_WS_OK;
}

int WriteState::write_sparse_attr_cmp(
    int attribute_id,
    const void* buffer,
    size_t buffer_size) {
  // For easy reference
  const ArraySchema* array_schema = fragment_->array()->array_schema();
  int attribute_num = array_schema->attribute_num();
  size_t tile_size = fragment_->tile_size(attribute_id); 

  // Update book-keeping
  if(attribute_id == attribute_num) 
    update_book_keeping(buffer, buffer_size);

  // Initialize local tile buffer if needed
  if(tiles_[attribute_id] == NULL)
    tiles_[attribute_id] = malloc(tile_size);

  // For easy reference
  char* tile = static_cast<char*>(tiles_[attribute_id]);
  size_t& tile_offset = tile_offsets_[attribute_id];
  const char* buffer_c = static_cast<const char*>(buffer);
  size_t buffer_offset = 0;

  // Bytes to fill the potentially partially buffered tile
  size_t bytes_to_fill = tile_size - tile_offset;

  // The buffer has enough cells to fill at least one tile
  if(bytes_to_fill <= buffer_size) {
    // Fill up current tile, and append offset to book-keeping
    memcpy(
        tile + tile_offset, 
        buffer_c + buffer_offset,
        bytes_to_fill); 
    buffer_offset += bytes_to_fill;
    tile_offset += bytes_to_fill;

    // Compress current tile and write it to disk
    if(compress_and_write_tile(attribute_id) != TILEDB_WS_OK)
      return TILEDB_WS_ERR;

    // Update local tile buffer offset
    tile_offset = 0;
  }
      
  // Continue to fill and compress entire tiles
  while(buffer_offset + tile_size <= buffer_size) {
    // Prepare tile
    memcpy(tile, buffer_c + buffer_offset, tile_size); 
    buffer_offset += tile_size;
    tile_offset += tile_size;

    // Compress current tile, append to segment.
    if(compress_and_write_tile(attribute_id) != TILEDB_WS_OK)
      return TILEDB_WS_ERR;

    // Update local tile buffer offset
    tile_offset = 0;
  }

  // Partially fill the (new) current tile
  bytes_to_fill = buffer_size - buffer_offset;
  if(bytes_to_fill != 0) {
    memcpy(tile + tile_offset, buffer_c + buffer_offset, bytes_to_fill);
    buffer_offset += bytes_to_fill;
    assert(buffer_offset == buffer_size);
    tile_offset += bytes_to_fill;
  }
 
  // Success
  return TILEDB_WS_OK;
}

int WriteState::write_sparse_attr_var(
    int attribute_id,
    const void* buffer,
    size_t buffer_size,
    const void* buffer_var,
    size_t buffer_var_size) {
  // Trivial case
  if(buffer_size == 0)
    return TILEDB_WS_OK;

  // For easy reference
  const ArraySchema* array_schema = fragment_->array()->array_schema();
  int compression = array_schema->compression(attribute_id);

  // No compression
  if(compression == TILEDB_NO_COMPRESSION)
    return write_sparse_attr_var_cmp_none(
               attribute_id, 
               buffer,  
               buffer_size,
               buffer_var,  
               buffer_var_size);
  else //  All compressions
    return write_sparse_attr_var_cmp(
               attribute_id, 
               buffer,  
               buffer_size,
               buffer_var,  
               buffer_var_size);
}

int WriteState::write_sparse_attr_var_cmp_none(
    int attribute_id,
    const void* buffer,
    size_t buffer_size,
    const void* buffer_var,
    size_t buffer_var_size) {
  // For easy reference
  const ArraySchema* array_schema = fragment_->array()->array_schema();

  // Update book-keeping
  assert(attribute_id != array_schema->attribute_num());

  // Write buffer with variable-sized cells to disk
  int rc = write_segment(attribute_id, true, buffer_var, buffer_var_size);

  // Error
  if(rc != TILEDB_WS_OK) {
    return TILEDB_WS_ERR;
  }

  // Recalculate offsets
  void* shifted_buffer = malloc(buffer_size);
  shift_var_offsets(
      attribute_id,
      buffer_var_size,
      buffer, 
      buffer_size,
      shifted_buffer);

  rc = write_segment(attribute_id, false, shifted_buffer, buffer_size);

  // Clean up
  free(shifted_buffer);

  // Return
  if(rc != TILEDB_WS_OK) {
    return TILEDB_WS_ERR;
  }

  // Success
  return TILEDB_WS_OK;
}

int WriteState::write_sparse_attr_var_cmp(
    int attribute_id,
    const void* buffer,
    size_t buffer_size,
    const void* buffer_var,
    size_t buffer_var_size) {
  // For easy reference
  const ArraySchema* array_schema = fragment_->array()->array_schema();
  size_t cell_size = TILEDB_CELL_VAR_OFFSET_SIZE;
  int64_t cell_num_per_tile = array_schema->capacity();
  size_t tile_size = fragment_->tile_size(attribute_id); 

  // Sanity check (coordinates are always fixed-sized)
  assert(attribute_id != array_schema->attribute_num());

  // Initialize local tile buffer if needed
  if(tiles_[attribute_id] == NULL)
    tiles_[attribute_id] = malloc(tile_size);

  // Initialize local variable tile buffer if needed
  if(tiles_var_[attribute_id] == NULL) {
    tiles_var_[attribute_id] = malloc(tile_size);
    tiles_var_sizes_[attribute_id] = tile_size;
  }

  // Recalculate offsets
  void* shifted_buffer = malloc(buffer_size);
  shift_var_offsets(
      attribute_id,
      buffer_var_size,
      buffer, 
      buffer_size,
      shifted_buffer);

  // For easy reference
  char* tile = static_cast<char*>(tiles_[attribute_id]);
  size_t& tile_offset = tile_offsets_[attribute_id];
  const size_t* buffer_s = static_cast<const size_t*>(buffer);
  const char* shifted_buffer_c = static_cast<const char*>(shifted_buffer);
  size_t buffer_offset = 0;
  char* tile_var = static_cast<char*>(tiles_var_[attribute_id]);
  size_t& tile_var_offset = tiles_var_offsets_[attribute_id];
  const char* buffer_var_c = static_cast<const char*>(buffer_var);
  size_t buffer_var_offset = 0;

  // Update total number of cells
  int64_t buffer_cell_num = buffer_size / cell_size;

  // Bytes to fill the potentially partially buffered tile
  size_t bytes_to_fill = tile_size - tile_offset;
  int64_t cell_num_to_fill = bytes_to_fill / cell_size;
  int64_t end_cell_pos = cell_num_to_fill;
  size_t bytes_to_fill_var = 
      (end_cell_pos == buffer_cell_num) ? buffer_var_size : 
                                          buffer_s[end_cell_pos]; 

  // The buffer has enough cells to fill at least one tile
  if(bytes_to_fill <= buffer_size) {
    // Fill up current tile
    memcpy(
        tile + tile_offset, 
        shifted_buffer_c + buffer_offset,
        bytes_to_fill); 
    buffer_offset += bytes_to_fill;
    tile_offset += bytes_to_fill;

    // Compress current tile and write it to disk
    if(compress_and_write_tile(attribute_id) != TILEDB_WS_OK) {
      free(shifted_buffer);
      return TILEDB_WS_ERR;
    }

    // Update local tile buffer offset
    tile_offset = 0;

    // Potentially expand the variable tile buffer
    while(tile_var_offset + bytes_to_fill_var >  
          tiles_var_sizes_[attribute_id])
      expand_buffer(tiles_var_[attribute_id], tiles_var_sizes_[attribute_id]);
    // Re-allocation may assign tiles_var_ to a different region of memory
    tile_var = static_cast<char*>(tiles_var_[attribute_id]);

    // Fill up current variable tile
    memcpy(
        tile_var + tile_var_offset, 
        buffer_var_c + buffer_var_offset,
        bytes_to_fill_var); 
    buffer_var_offset += bytes_to_fill_var;
    tile_var_offset += bytes_to_fill_var;

    // Compress current tile and write it to disk
    if(compress_and_write_tile_var(attribute_id) != TILEDB_WS_OK) {
      free(shifted_buffer);
      return TILEDB_WS_ERR;
    }

    // Update local tile buffer offset
    tile_var_offset = 0;   
  }
      
  // Continue to fill and compress entire tiles
  while(buffer_offset + tile_size <= buffer_size) {
    // Prepare tile
    memcpy(tile, shifted_buffer_c + buffer_offset, tile_size); 
    buffer_offset += tile_size;
    tile_offset += tile_size;

    // Compress and write current tile
    if(compress_and_write_tile(attribute_id) != TILEDB_WS_OK) {
      free(shifted_buffer);
      return TILEDB_WS_ERR;
    }

    // Update local tile buffer offset
    tile_offset = 0;

    // Calculate the number of bytes to fill for the variable tile
    bytes_to_fill_var = 
        (end_cell_pos + cell_num_per_tile == buffer_cell_num) 
             ? buffer_var_size - buffer_var_offset
             : buffer_s[end_cell_pos + cell_num_per_tile] - 
               buffer_s[end_cell_pos]; 
     end_cell_pos += cell_num_per_tile;

    // Potentially expand the variable tile buffer
    if(tile_var_offset + bytes_to_fill_var >  
          tiles_var_sizes_[attribute_id]) {
      tiles_var_sizes_[attribute_id] = tile_var_offset + bytes_to_fill_var;
      tiles_var_[attribute_id] = 
          realloc(tiles_var_[attribute_id], tiles_var_sizes_[attribute_id]);
      // Re-allocation may assign tiles_var_ to a different region of memory
      tile_var = static_cast<char*>(tiles_var_[attribute_id]);
    }

    // Fill up current variable tile
    memcpy(
        tile_var + tile_var_offset, 
        buffer_var_c + buffer_var_offset,
        bytes_to_fill_var); 
    buffer_var_offset += bytes_to_fill_var;
    tile_var_offset += bytes_to_fill_var;

    // Compress current tile and write it to disk
    if(compress_and_write_tile_var(attribute_id) != TILEDB_WS_OK) {
      free(shifted_buffer);
      return TILEDB_WS_ERR;
    }

    // Update local tile buffer offset
    tile_var_offset = 0;
  }

  // Partially fill the (new) current tile
  bytes_to_fill = buffer_size - buffer_offset;
  if(bytes_to_fill != 0) {
    memcpy(tile + tile_offset, shifted_buffer_c + buffer_offset, bytes_to_fill);
    buffer_offset += bytes_to_fill;
    assert(buffer_offset == buffer_size);
    tile_offset += bytes_to_fill;

    // Calculate the number of bytes to fill for the variable tile
    bytes_to_fill_var = buffer_var_size - buffer_var_offset;

    // Potentially expand the variable tile buffer
    if(tile_var_offset + bytes_to_fill_var >  
          tiles_var_sizes_[attribute_id]) {
      tiles_var_sizes_[attribute_id] = tile_var_offset + bytes_to_fill_var;
      tiles_var_[attribute_id] = 
          realloc(tiles_var_[attribute_id], tiles_var_sizes_[attribute_id]);
      // Re-allocation may assign tiles_var_ to a different region of memory
      tile_var = static_cast<char*>(tiles_var_[attribute_id]);
    }

    // Fill up current variable tile
    memcpy(
        tile_var + tile_var_offset, 
        buffer_var_c + buffer_var_offset,
        bytes_to_fill_var); 
    buffer_var_offset += bytes_to_fill_var;
    assert(buffer_var_offset == buffer_var_size);
    tile_var_offset += bytes_to_fill_var;
  }

  // Clean up
  free(shifted_buffer);

  // Success
  return TILEDB_WS_OK;
}

int WriteState::write_sparse_unsorted(
    const void** buffers,
    const size_t* buffer_sizes) {
  // For easy reference
  const ArraySchema* array_schema = fragment_->array()->array_schema();
  int attribute_num = array_schema->attribute_num();
  const std::vector<int>& attribute_ids = fragment_->array()->attribute_ids();
  int attribute_id_num = attribute_ids.size(); 

  // Find the coordinates buffer
  int coords_buffer_i = -1;
  int buffer_i = 0;
  for(int i=0; i<attribute_id_num; ++i) { 
    if(attribute_ids[i] == attribute_num) {
      coords_buffer_i = buffer_i;
      break;
    }
    if(!array_schema->var_size(attribute_ids[i])) // FIXED CELLS
      ++buffer_i;
    else                                          // VARIABLE-SIZED CELLS
      buffer_i +=2;
  }

  // Coordinates are missing
  if(coords_buffer_i == -1) {
    std::string errmsg = "Cannot write sparse unsorted; Coordinates missing";
    PRINT_ERROR(errmsg);
    tiledb_ws_errmsg = TILEDB_WS_ERRMSG + errmsg;
    return TILEDB_WS_ERR;
  }

  // Sort cell positions
  std::vector<int64_t> cell_pos;
  sort_cell_pos(
      buffers[coords_buffer_i], 
      buffer_sizes[coords_buffer_i], 
      cell_pos);

  // Write each attribute individually
  buffer_i=0; 
  for(int i=0; i<attribute_id_num; ++i) {
    if(!array_schema->var_size(attribute_ids[i])) { // FIXED CELLS
      if(write_sparse_unsorted_attr(
             attribute_ids[i], 
             buffers[buffer_i], 
             buffer_sizes[buffer_i],
             cell_pos) != TILEDB_WS_OK)
        return TILEDB_WS_ERR;
      ++buffer_i;
    } else {                                        // VARIABLE-SIZED CELLS
      if(write_sparse_unsorted_attr_var(
             attribute_ids[i], 
             buffers[buffer_i],       // offsets 
             buffer_sizes[buffer_i],
             buffers[buffer_i+1],     // actual values
             buffer_sizes[buffer_i+1],
             cell_pos) != TILEDB_WS_OK)
        return TILEDB_WS_ERR;
      buffer_i += 2;
    }
  }

  // Success
  return TILEDB_WS_OK;
}

int WriteState::write_sparse_unsorted_attr(
    int attribute_id,
    const void* buffer,
    size_t buffer_size,
    const std::vector<int64_t>& cell_pos) {
  // For easy reference
  const ArraySchema* array_schema = fragment_->array()->array_schema();
  int compression = array_schema->compression(attribute_id);

  // No compression
  if(compression == TILEDB_NO_COMPRESSION)
    return write_sparse_unsorted_attr_cmp_none(
               attribute_id, 
               buffer, 
               buffer_size,
               cell_pos);
  else // All compressions
    return write_sparse_unsorted_attr_cmp(
               attribute_id,
               buffer, 
               buffer_size,
               cell_pos);
}

int WriteState::write_sparse_unsorted_attr_cmp_none(
    int attribute_id,
    const void* buffer,
    size_t buffer_size,
    const std::vector<int64_t>& cell_pos) {
  // For easy reference
  const ArraySchema* array_schema = fragment_->array()->array_schema();
  size_t cell_size = array_schema->cell_size(attribute_id); 
  const char* buffer_c = static_cast<const char*>(buffer); 

  // Check number of cells in buffer
  int64_t buffer_cell_num = buffer_size / cell_size;
  if(buffer_cell_num != int64_t(cell_pos.size())) {
    std::string errmsg = 
        std::string("Cannot write sparse unsorted; Invalid number of "
        "cells in attribute '") + 
        array_schema->attribute(attribute_id) + "'";
    PRINT_ERROR(errmsg);
    tiledb_ws_errmsg = TILEDB_WS_ERRMSG + errmsg;
    return TILEDB_WS_ERR;
  }

  // Allocate a local buffer to hold the sorted cells
  char* sorted_buffer = new char[TILEDB_SORTED_BUFFER_SIZE]; 
  size_t sorted_buffer_size = 0;

  // Sort and write attribute values in batches
  for(int64_t i=0; i<buffer_cell_num; ++i) {
    // Write batch
    if(sorted_buffer_size + cell_size > TILEDB_SORTED_BUFFER_SIZE) {
      if(write_sparse_attr_cmp_none(
             attribute_id,
             sorted_buffer, 
             sorted_buffer_size) != TILEDB_WS_OK) {
        delete [] sorted_buffer;
        return TILEDB_WS_ERR;
      } else {
        sorted_buffer_size = 0;
      }
    }

    // Keep on copying the cells in the sorted order in the sorted buffer
    memcpy(
        sorted_buffer + sorted_buffer_size, 
        buffer_c + cell_pos[i] * cell_size, 
        cell_size);
    sorted_buffer_size += cell_size;
  }

  // Write final batch
  if(sorted_buffer_size != 0) {
    if(write_sparse_attr_cmp_none(
           attribute_id, 
           sorted_buffer, 
           sorted_buffer_size) != TILEDB_WS_OK) {
      delete [] sorted_buffer;
      return TILEDB_WS_ERR;
    }
  }

  // Clean up
  delete [] sorted_buffer;

  // Success
  return TILEDB_WS_OK;
}

int WriteState::write_sparse_unsorted_attr_cmp(
    int attribute_id,
    const void* buffer,
    size_t buffer_size,
    const std::vector<int64_t>& cell_pos) {
  // For easy reference
  const ArraySchema* array_schema = fragment_->array()->array_schema();
  size_t cell_size = array_schema->cell_size(attribute_id); 
  const char* buffer_c = static_cast<const char*>(buffer); 

  // Check number of cells in buffer
  int64_t buffer_cell_num = buffer_size / cell_size;
  if(buffer_cell_num != int64_t(cell_pos.size())) {
    std::string errmsg = 
        std::string("Cannot write sparse unsorted; Invalid number of "
        "cells in attribute '") + 
        array_schema->attribute(attribute_id) + "'";
    PRINT_ERROR(errmsg);
    tiledb_ws_errmsg = TILEDB_WS_ERRMSG + errmsg;
    return TILEDB_WS_ERR;
  }

  // Allocate a local buffer to hold the sorted cells
  char* sorted_buffer = new char[TILEDB_SORTED_BUFFER_SIZE]; 
  size_t sorted_buffer_size = 0;

  // Sort and write attribute values in batches
  for(int64_t i=0; i<buffer_cell_num; ++i) {
    // Write batch
    if(sorted_buffer_size + cell_size > TILEDB_SORTED_BUFFER_SIZE) {
      if(write_sparse_attr_cmp(
             attribute_id,
             sorted_buffer, 
             sorted_buffer_size) != TILEDB_WS_OK) {
        delete [] sorted_buffer;
        return TILEDB_WS_ERR;
      } else {
        sorted_buffer_size = 0;
      }
    }

    // Keep on copying the cells in the sorted order in the sorted buffer
    memcpy(
        sorted_buffer + sorted_buffer_size, 
        buffer_c + cell_pos[i] * cell_size, 
        cell_size);
    sorted_buffer_size += cell_size;
  }

  // Write final batch
  if(sorted_buffer_size != 0) {
    if(write_sparse_attr_cmp(
           attribute_id, 
           sorted_buffer, 
           sorted_buffer_size) != TILEDB_WS_OK) {
      delete [] sorted_buffer;
      return TILEDB_WS_ERR;
    }
  }

  // Clean up
  delete [] sorted_buffer;

  // Success
  return TILEDB_WS_OK;
} 

int WriteState::write_sparse_unsorted_attr_var(
    int attribute_id,
    const void* buffer,
    size_t buffer_size,
    const void* buffer_var,
    size_t buffer_var_size,
    const std::vector<int64_t>& cell_pos) {
  // For easy reference
  const ArraySchema* array_schema = fragment_->array()->array_schema();
  int compression = array_schema->compression(attribute_id);

  // No compression
  if(compression == TILEDB_NO_COMPRESSION)
    return write_sparse_unsorted_attr_var_cmp_none(
               attribute_id, 
               buffer,
               buffer_size,
               buffer_var, 
               buffer_var_size,
               cell_pos);
  else // All compressions
    return write_sparse_unsorted_attr_var_cmp(
               attribute_id, 
               buffer,
               buffer_size,
               buffer_var, 
               buffer_var_size,
               cell_pos);
}

int WriteState::write_sparse_unsorted_attr_var_cmp_none(
    int attribute_id,
    const void* buffer,
    size_t buffer_size,
    const void* buffer_var,
    size_t buffer_var_size,
    const std::vector<int64_t>& cell_pos) {
  // For easy reference
  const ArraySchema* array_schema = fragment_->array()->array_schema();
  size_t cell_size = TILEDB_CELL_VAR_OFFSET_SIZE; 
  size_t cell_var_size;
  const size_t* buffer_s = static_cast<const size_t*>(buffer);
  const char* buffer_var_c = static_cast<const char*>(buffer_var); 

  // Check number of cells in buffer
  int64_t buffer_cell_num = buffer_size / cell_size;
  if(buffer_cell_num != int64_t(cell_pos.size())) {
    std::string errmsg = 
        std::string("Cannot write sparse unsorted variable; "
        "Invalid number of cells in attribute '") + 
        array_schema->attribute(attribute_id) + "'";
    PRINT_ERROR(errmsg);
    tiledb_ws_errmsg = TILEDB_WS_ERRMSG + errmsg;
    return TILEDB_WS_ERR;
  }

  // Allocate a local buffer to hold the sorted cells
  char* sorted_buffer = new char[TILEDB_SORTED_BUFFER_SIZE]; 
  size_t sorted_buffer_size = 0;
  char* sorted_buffer_var = new char[TILEDB_SORTED_BUFFER_VAR_SIZE]; 
  size_t sorted_buffer_var_size = 0;

  // Sort and write attribute values in batches
  for(int64_t i=0; i<buffer_cell_num; ++i) {
    // Calculate variable cell size
    cell_var_size = (cell_pos[i] == buffer_cell_num - 1) 
                        ? buffer_var_size - buffer_s[cell_pos[i]] 
                        : buffer_s[cell_pos[i]+1] - buffer_s[cell_pos[i]]; 

    // Write batch
    if(sorted_buffer_size + cell_size > TILEDB_SORTED_BUFFER_SIZE ||
       sorted_buffer_var_size + cell_var_size > TILEDB_SORTED_BUFFER_VAR_SIZE) {
      if(write_sparse_attr_var_cmp_none(
             attribute_id,
             sorted_buffer, 
             sorted_buffer_size,
             sorted_buffer_var,
             sorted_buffer_var_size) != TILEDB_WS_OK) {
        delete [] sorted_buffer;
        delete [] sorted_buffer_var;
        return TILEDB_WS_ERR;
      }

      sorted_buffer_size = 0;
      sorted_buffer_var_size = 0;
    } 

    // Keep on copying the cells in sorted order in the sorted buffer
    memcpy(
        sorted_buffer + sorted_buffer_size, 
        &sorted_buffer_var_size, 
        cell_size);
    sorted_buffer_size += cell_size;

    // Keep on copying the variable cells in sorted order in the sorted buffer
    memcpy(
        sorted_buffer_var + sorted_buffer_var_size, 
        buffer_var_c + buffer_s[cell_pos[i]], 
        cell_var_size);
    sorted_buffer_var_size += cell_var_size;
  }

  // Write final batch
  if(sorted_buffer_size != 0) {
    if(write_sparse_attr_var_cmp_none(
           attribute_id, 
           sorted_buffer, 
           sorted_buffer_size,
           sorted_buffer_var,
           sorted_buffer_var_size) != TILEDB_WS_OK) {
      delete [] sorted_buffer;
      delete [] sorted_buffer_var;
      return TILEDB_WS_ERR;
    }
  }

  // Clean up
  delete [] sorted_buffer;
  delete [] sorted_buffer_var;

  // Success
  return TILEDB_WS_OK;
}

int WriteState::write_sparse_unsorted_attr_var_cmp(
    int attribute_id,
    const void* buffer,
    size_t buffer_size,
    const void* buffer_var,
    size_t buffer_var_size,
    const std::vector<int64_t>& cell_pos) {

  // For easy reference
  const ArraySchema* array_schema = fragment_->array()->array_schema();
  size_t cell_size = TILEDB_CELL_VAR_OFFSET_SIZE; 
  size_t cell_var_size;
  const size_t* buffer_s = static_cast<const size_t*>(buffer);
  const char* buffer_var_c = static_cast<const char*>(buffer_var); 

  // Check number of cells in buffer
  int64_t buffer_cell_num = buffer_size / cell_size;
  if(buffer_cell_num != int64_t(cell_pos.size())) {
    std::string errmsg = 
        std::string("Cannot write sparse unsorted variable; "
        "Invalid number of cells in attribute '") + 
        array_schema->attribute(attribute_id) + "'";
    PRINT_ERROR(errmsg);
    tiledb_ws_errmsg = TILEDB_WS_ERRMSG + errmsg;
    return TILEDB_WS_ERR;
  }

  // Allocate a local buffer to hold the sorted cells
  char* sorted_buffer = new char[TILEDB_SORTED_BUFFER_SIZE]; 
  size_t sorted_buffer_size = 0;
  char* sorted_buffer_var = new char[TILEDB_SORTED_BUFFER_VAR_SIZE]; 
  size_t sorted_buffer_var_size = 0;

  // Sort and write attribute values in batches
  for(int64_t i=0; i<buffer_cell_num; ++i) {
    // Calculate variable cell size
    cell_var_size = (cell_pos[i] == buffer_cell_num - 1) 
                        ? buffer_var_size - buffer_s[cell_pos[i]] 
                        : buffer_s[cell_pos[i]+1] - buffer_s[cell_pos[i]]; 

    // Write batch
    if(sorted_buffer_size + cell_size > TILEDB_SORTED_BUFFER_SIZE ||
       sorted_buffer_var_size + cell_var_size > TILEDB_SORTED_BUFFER_VAR_SIZE) {
      if(write_sparse_attr_var_cmp(
             attribute_id,
             sorted_buffer, 
             sorted_buffer_size,
             sorted_buffer_var,
             sorted_buffer_var_size) != TILEDB_WS_OK) {
        delete [] sorted_buffer;
        delete [] sorted_buffer_var;
        return TILEDB_WS_ERR;
      }

      sorted_buffer_size = 0;
      sorted_buffer_var_size = 0;
    } 

    // Keep on copying the cells in sorted order in the sorted buffer
    memcpy(
        sorted_buffer + sorted_buffer_size, 
        &sorted_buffer_var_size, 
        cell_size);
    sorted_buffer_size += cell_size;

    // Keep on copying the variable cells in sorted order in the sorted buffer
    memcpy(
        sorted_buffer_var + sorted_buffer_var_size, 
        buffer_var_c + buffer_s[cell_pos[i]], 
        cell_var_size);
    sorted_buffer_var_size += cell_var_size;
  }

  // Write final batch
  if(sorted_buffer_size != 0) {
    if(write_sparse_attr_var_cmp(
           attribute_id, 
           sorted_buffer, 
           sorted_buffer_size,
           sorted_buffer_var,
           sorted_buffer_var_size) != TILEDB_WS_OK) {
      delete [] sorted_buffer;
      delete [] sorted_buffer_var;
      return TILEDB_WS_ERR;
    }
  }

  // Clean up
  delete [] sorted_buffer;
  delete [] sorted_buffer_var;

  // Success
  return TILEDB_WS_OK;
}<|MERGE_RESOLUTION|>--- conflicted
+++ resolved
@@ -141,15 +141,10 @@
 
 WriteState::~WriteState() {
   // Delete codec instances
-<<<<<<< HEAD
-  for(int i=0; i<attribute_num_+1; ++i) {
-    delete codec_[i];
-=======
   for(auto i=0u; i<codec_.size(); ++i) {
     if (codec_[i]) {
       delete codec_[i];
     }
->>>>>>> 767fb25d
   }
     
   // Free current tiles
